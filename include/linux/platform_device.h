--- conflicted
+++ resolved
@@ -180,7 +180,9 @@
 	const struct platform_device_id *id_table;
 };
 
-<<<<<<< HEAD
+#define to_platform_driver(drv)	(container_of((drv), struct platform_driver, \
+				 driver))
+
 /*
  * use a macro to avoid include chaining to get THIS_MODULE
  */
@@ -188,12 +190,6 @@
 	__platform_driver_register(drv, THIS_MODULE)
 extern int __platform_driver_register(struct platform_driver *,
 					struct module *);
-=======
-#define to_platform_driver(drv)	(container_of((drv), struct platform_driver, \
-				 driver))
-
-extern int platform_driver_register(struct platform_driver *);
->>>>>>> 6dd18e46
 extern void platform_driver_unregister(struct platform_driver *);
 
 /* non-hotpluggable platform devices may use this so that probe() and
