# SPDX-License-Identifier: GPL-2.0-only
# IBM Integrity Measurement Architecture
#
config IMA
	bool "Integrity Measurement Architecture(IMA)"
	select SECURITYFS
	select CRYPTO
	select CRYPTO_HMAC
	select CRYPTO_MD5
	select CRYPTO_SHA1
	select CRYPTO_HASH_INFO
	select TCG_TPM if HAS_IOMEM && !UML
	select TCG_TIS if TCG_TPM && X86
	select TCG_CRB if TCG_TPM && ACPI
	select TCG_IBMVTPM if TCG_TPM && PPC_PSERIES
	select INTEGRITY_AUDIT if AUDIT
	help
	  The Trusted Computing Group(TCG) runtime Integrity
	  Measurement Architecture(IMA) maintains a list of hash
	  values of executables and other sensitive system files,
	  as they are read or executed. If an attacker manages
	  to change the contents of an important system file
	  being measured, we can tell.

	  If your system has a TPM chip, then IMA also maintains
	  an aggregate integrity value over this list inside the
	  TPM hardware, so that the TPM can prove to a third party
	  whether or not critical system files have been modified.
	  Read <http://www.usenix.org/events/sec04/tech/sailer.html>
	  to learn more about IMA.
	  If unsure, say N.

config IMA_KEXEC
	bool "Enable carrying the IMA measurement list across a soft boot"
	depends on IMA && TCG_TPM && HAVE_IMA_KEXEC
	default n
	help
	   TPM PCRs are only reset on a hard reboot.  In order to validate
	   a TPM's quote after a soft boot, the IMA measurement list of the
	   running kernel must be saved and restored on boot.

	   Depending on the IMA policy, the measurement list can grow to
	   be very large.

config IMA_MEASURE_PCR_IDX
	int
	depends on IMA
	range 8 14
	default 10
	help
	  IMA_MEASURE_PCR_IDX determines the TPM PCR register index
	  that IMA uses to maintain the integrity aggregate of the
	  measurement list.  If unsure, use the default 10.

config IMA_LSM_RULES
	bool
	depends on IMA && AUDIT && (SECURITY_SELINUX || SECURITY_SMACK)
	default y
	help
	  Disabling this option will disregard LSM based policy rules.

choice
	prompt "Default template"
	default IMA_NG_TEMPLATE
	depends on IMA
	help
	  Select the default IMA measurement template.

	  The original 'ima' measurement list template contains a
	  hash, defined as 20 bytes, and a null terminated pathname,
	  limited to 255 characters.  The 'ima-ng' measurement list
	  template permits both larger hash digests and longer
	  pathnames.

	config IMA_TEMPLATE
		bool "ima"
	config IMA_NG_TEMPLATE
		bool "ima-ng (default)"
	config IMA_SIG_TEMPLATE
		bool "ima-sig"
endchoice

config IMA_DEFAULT_TEMPLATE
	string
	depends on IMA
	default "ima" if IMA_TEMPLATE
	default "ima-ng" if IMA_NG_TEMPLATE
	default "ima-sig" if IMA_SIG_TEMPLATE

choice
	prompt "Default integrity hash algorithm"
	default IMA_DEFAULT_HASH_SHA1
	depends on IMA
	help
	   Select the default hash algorithm used for the measurement
	   list, integrity appraisal and audit log.  The compiled default
	   hash algorithm can be overwritten using the kernel command
	   line 'ima_hash=' option.

	config IMA_DEFAULT_HASH_SHA1
		bool "SHA1 (default)"
		depends on CRYPTO_SHA1=y

	config IMA_DEFAULT_HASH_SHA256
		bool "SHA256"
		depends on CRYPTO_SHA256=y && !IMA_TEMPLATE

	config IMA_DEFAULT_HASH_SHA512
		bool "SHA512"
		depends on CRYPTO_SHA512=y && !IMA_TEMPLATE

	config IMA_DEFAULT_HASH_WP512
		bool "WP512"
		depends on CRYPTO_WP512=y && !IMA_TEMPLATE
endchoice

config IMA_DEFAULT_HASH
	string
	depends on IMA
	default "sha1" if IMA_DEFAULT_HASH_SHA1
	default "sha256" if IMA_DEFAULT_HASH_SHA256
	default "sha512" if IMA_DEFAULT_HASH_SHA512
	default "wp512" if IMA_DEFAULT_HASH_WP512

config IMA_WRITE_POLICY
	bool "Enable multiple writes to the IMA policy"
	depends on IMA
	default n
	help
	  IMA policy can now be updated multiple times.  The new rules get
	  appended to the original policy.  Have in mind that the rules are
	  scanned in FIFO order so be careful when you design and add new ones.

	  If unsure, say N.

config IMA_READ_POLICY
	bool "Enable reading back the current IMA policy"
	depends on IMA
	default y if IMA_WRITE_POLICY
	default n if !IMA_WRITE_POLICY
	help
	   It is often useful to be able to read back the IMA policy.  It is
	   even more important after introducing CONFIG_IMA_WRITE_POLICY.
	   This option allows the root user to see the current policy rules.

config IMA_APPRAISE
	bool "Appraise integrity measurements"
	depends on IMA
	default n
	help
	  This option enables local measurement integrity appraisal.
	  It requires the system to be labeled with a security extended
	  attribute containing the file hash measurement.  To protect
	  the security extended attributes from offline attack, enable
	  and configure EVM.

	  For more information on integrity appraisal refer to:
	  <http://linux-ima.sourceforge.net>
	  If unsure, say N.

config IMA_ARCH_POLICY
        bool "Enable loading an IMA architecture specific policy"
<<<<<<< HEAD
        depends on (KEXEC_VERIFY_SIG && IMA) || IMA_APPRAISE \
		   && INTEGRITY_ASYMMETRIC_KEYS
=======
        depends on KEXEC_SIG || IMA_APPRAISE && INTEGRITY_ASYMMETRIC_KEYS
>>>>>>> 45893a0a
        default n
        help
          This option enables loading an IMA architecture specific policy
          based on run time secure boot flags.

config IMA_APPRAISE_BUILD_POLICY
	bool "IMA build time configured policy rules"
	depends on IMA_APPRAISE && INTEGRITY_ASYMMETRIC_KEYS
	default n
	help
	  This option defines an IMA appraisal policy at build time, which
	  is enforced at run time without having to specify a builtin
	  policy name on the boot command line.  The build time appraisal
	  policy rules persist after loading a custom policy.

	  Depending on the rules configured, this policy may require kernel
	  modules, firmware, the kexec kernel image, and/or the IMA policy
	  to be signed.  Unsigned files might prevent the system from
	  booting or applications from working properly.

config IMA_APPRAISE_REQUIRE_FIRMWARE_SIGS
	bool "Appraise firmware signatures"
	depends on IMA_APPRAISE_BUILD_POLICY
	default n
	help
	  This option defines a policy requiring all firmware to be signed,
	  including the regulatory.db.  If both this option and
	  CFG80211_REQUIRE_SIGNED_REGDB are enabled, then both signature
	  verification methods are necessary.

config IMA_APPRAISE_REQUIRE_KEXEC_SIGS
	bool "Appraise kexec kernel image signatures"
	depends on IMA_APPRAISE_BUILD_POLICY
	default n
	help
	  Enabling this rule will require all kexec'ed kernel images to
	  be signed and verified by a public key on the trusted IMA
	  keyring.

	  Kernel image signatures can not be verified by the original
	  kexec_load syscall.  Enabling this rule will prevent its
	  usage.

config IMA_APPRAISE_REQUIRE_MODULE_SIGS
	bool "Appraise kernel modules signatures"
	depends on IMA_APPRAISE_BUILD_POLICY
	default n
	help
	  Enabling this rule will require all kernel modules to be signed
	  and verified by a public key on the trusted IMA keyring.

	  Kernel module signatures can only be verified by IMA-appraisal,
	  via the finit_module syscall. Enabling this rule will prevent
	  the usage of the init_module syscall.

config IMA_APPRAISE_REQUIRE_POLICY_SIGS
	bool "Appraise IMA policy signature"
	depends on IMA_APPRAISE_BUILD_POLICY
	default n
	help
	  Enabling this rule will require the IMA policy to be signed and
	  and verified by a key on the trusted IMA keyring.

config IMA_APPRAISE_BOOTPARAM
	bool "ima_appraise boot parameter"
	depends on IMA_APPRAISE && !IMA_ARCH_POLICY
	default y
	help
	  This option enables the different "ima_appraise=" modes
	  (eg. fix, log) from the boot command line.

config IMA_APPRAISE_MODSIG
	bool "Support module-style signatures for appraisal"
	depends on IMA_APPRAISE
	depends on INTEGRITY_ASYMMETRIC_KEYS
	select PKCS7_MESSAGE_PARSER
	select MODULE_SIG_FORMAT
	default n
	help
	   Adds support for signatures appended to files. The format of the
	   appended signature is the same used for signed kernel modules.
	   The modsig keyword can be used in the IMA policy to allow a hook
	   to accept such signatures.

config IMA_TRUSTED_KEYRING
	bool "Require all keys on the .ima keyring be signed (deprecated)"
	depends on IMA_APPRAISE && SYSTEM_TRUSTED_KEYRING
	depends on INTEGRITY_ASYMMETRIC_KEYS
	select INTEGRITY_TRUSTED_KEYRING
	default y
	help
	   This option requires that all keys added to the .ima
	   keyring be signed by a key on the system trusted keyring.

	   This option is deprecated in favor of INTEGRITY_TRUSTED_KEYRING

config IMA_KEYRINGS_PERMIT_SIGNED_BY_BUILTIN_OR_SECONDARY
	bool "Permit keys validly signed by a built-in or secondary CA cert (EXPERIMENTAL)"
	depends on SYSTEM_TRUSTED_KEYRING
	depends on SECONDARY_TRUSTED_KEYRING
	depends on INTEGRITY_ASYMMETRIC_KEYS
	select INTEGRITY_TRUSTED_KEYRING
	default n
	help
	  Keys may be added to the IMA or IMA blacklist keyrings, if the
	  key is validly signed by a CA cert in the system built-in or
	  secondary trusted keyrings.

	  Intermediate keys between those the kernel has compiled in and the
	  IMA keys to be added may be added to the system secondary keyring,
	  provided they are validly signed by a key already resident in the
	  built-in or secondary trusted keyrings.

config IMA_BLACKLIST_KEYRING
	bool "Create IMA machine owner blacklist keyrings (EXPERIMENTAL)"
	depends on SYSTEM_TRUSTED_KEYRING
	depends on IMA_TRUSTED_KEYRING
	default n
	help
	   This option creates an IMA blacklist keyring, which contains all
	   revoked IMA keys.  It is consulted before any other keyring.  If
	   the search is successful the requested operation is rejected and
	   an error is returned to the caller.

config IMA_LOAD_X509
	bool "Load X509 certificate onto the '.ima' trusted keyring"
	depends on IMA_TRUSTED_KEYRING
	default n
	help
	   File signature verification is based on the public keys
	   loaded on the .ima trusted keyring. These public keys are
	   X509 certificates signed by a trusted key on the
	   .system keyring.  This option enables X509 certificate
	   loading from the kernel onto the '.ima' trusted keyring.

config IMA_X509_PATH
	string "IMA X509 certificate path"
	depends on IMA_LOAD_X509
	default "/etc/keys/x509_ima.der"
	help
	   This option defines IMA X509 certificate path.

config IMA_APPRAISE_SIGNED_INIT
	bool "Require signed user-space initialization"
	depends on IMA_LOAD_X509
	default n
	help
	   This option requires user-space init to be signed.<|MERGE_RESOLUTION|>--- conflicted
+++ resolved
@@ -160,12 +160,8 @@
 
 config IMA_ARCH_POLICY
         bool "Enable loading an IMA architecture specific policy"
-<<<<<<< HEAD
-        depends on (KEXEC_VERIFY_SIG && IMA) || IMA_APPRAISE \
+        depends on (KEXEC_SIG && IMA) || IMA_APPRAISE \
 		   && INTEGRITY_ASYMMETRIC_KEYS
-=======
-        depends on KEXEC_SIG || IMA_APPRAISE && INTEGRITY_ASYMMETRIC_KEYS
->>>>>>> 45893a0a
         default n
         help
           This option enables loading an IMA architecture specific policy
