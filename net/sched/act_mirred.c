/*
 * net/sched/act_mirred.c	packet mirroring and redirect actions
 *
 *		This program is free software; you can redistribute it and/or
 *		modify it under the terms of the GNU General Public License
 *		as published by the Free Software Foundation; either version
 *		2 of the License, or (at your option) any later version.
 *
 * Authors:	Jamal Hadi Salim (2002-4)
 *
 * TODO: Add ingress support (and socket redirect support)
 *
 */

#include <linux/types.h>
#include <linux/kernel.h>
#include <linux/string.h>
#include <linux/errno.h>
#include <linux/skbuff.h>
#include <linux/rtnetlink.h>
#include <linux/module.h>
#include <linux/init.h>
#include <linux/gfp.h>
#include <linux/if_arp.h>
#include <net/net_namespace.h>
#include <net/netlink.h>
#include <net/pkt_sched.h>
#include <linux/tc_act/tc_mirred.h>
#include <net/tc_act/tc_mirred.h>

static LIST_HEAD(mirred_list);

static bool tcf_mirred_is_act_redirect(int action)
{
	return action == TCA_EGRESS_REDIR || action == TCA_INGRESS_REDIR;
}

static bool tcf_mirred_act_wants_ingress(int action)
{
	switch (action) {
	case TCA_EGRESS_REDIR:
	case TCA_EGRESS_MIRROR:
		return false;
	case TCA_INGRESS_REDIR:
	case TCA_INGRESS_MIRROR:
		return true;
	default:
		BUG();
	}
}

static void tcf_mirred_release(struct tc_action *a)
{
	struct tcf_mirred *m = to_mirred(a);
	struct net_device *dev;

	list_del(&m->tcfm_list);
	dev = rtnl_dereference(m->tcfm_dev);
	if (dev)
		dev_put(dev);
}

static const struct nla_policy mirred_policy[TCA_MIRRED_MAX + 1] = {
	[TCA_MIRRED_PARMS]	= { .len = sizeof(struct tc_mirred) },
};

static unsigned int mirred_net_id;
static struct tc_action_ops act_mirred_ops;

static int tcf_mirred_init(struct net *net, struct nlattr *nla,
			   struct nlattr *est, struct tc_action **a, int ovr,
			   int bind)
{
	struct tc_action_net *tn = net_generic(net, mirred_net_id);
	struct nlattr *tb[TCA_MIRRED_MAX + 1];
	bool mac_header_xmit = false;
	struct tc_mirred *parm;
	struct tcf_mirred *m;
	struct net_device *dev;
	bool exists = false;
	int ret;

	if (nla == NULL)
		return -EINVAL;
	ret = nla_parse_nested(tb, TCA_MIRRED_MAX, nla, mirred_policy, NULL);
	if (ret < 0)
		return ret;
	if (tb[TCA_MIRRED_PARMS] == NULL)
		return -EINVAL;
	parm = nla_data(tb[TCA_MIRRED_PARMS]);

	exists = tcf_idr_check(tn, parm->index, a, bind);
	if (exists && bind)
		return 0;

	switch (parm->eaction) {
	case TCA_EGRESS_MIRROR:
	case TCA_EGRESS_REDIR:
	case TCA_INGRESS_REDIR:
	case TCA_INGRESS_MIRROR:
		break;
	default:
		if (exists)
			tcf_idr_release(*a, bind);
		return -EINVAL;
	}
	if (parm->ifindex) {
		dev = __dev_get_by_index(net, parm->ifindex);
		if (dev == NULL) {
			if (exists)
				tcf_idr_release(*a, bind);
			return -ENODEV;
		}
		mac_header_xmit = dev_is_mac_header_xmit(dev);
	} else {
		dev = NULL;
	}

	if (!exists) {
		if (dev == NULL)
			return -EINVAL;
		ret = tcf_idr_create(tn, parm->index, est, a,
				     &act_mirred_ops, bind, true);
		if (ret)
			return ret;
		ret = ACT_P_CREATED;
	} else {
		tcf_idr_release(*a, bind);
		if (!ovr)
			return -EEXIST;
	}
	m = to_mirred(*a);

	ASSERT_RTNL();
	m->tcf_action = parm->action;
	m->tcfm_eaction = parm->eaction;
	if (dev != NULL) {
<<<<<<< HEAD
		m->tcfm_ifindex = parm->ifindex;
		m->net = net;
=======
>>>>>>> 661e50bc
		if (ret != ACT_P_CREATED)
			dev_put(rcu_dereference_protected(m->tcfm_dev, 1));
		dev_hold(dev);
		rcu_assign_pointer(m->tcfm_dev, dev);
		m->tcfm_mac_header_xmit = mac_header_xmit;
	}

	if (ret == ACT_P_CREATED) {
		list_add(&m->tcfm_list, &mirred_list);
		tcf_idr_insert(tn, *a);
	}

	return ret;
}

static int tcf_mirred(struct sk_buff *skb, const struct tc_action *a,
		      struct tcf_result *res)
{
	struct tcf_mirred *m = to_mirred(a);
	bool m_mac_header_xmit;
	struct net_device *dev;
	struct sk_buff *skb2;
	int retval, err = 0;
	int m_eaction;
	int mac_len;

	tcf_lastuse_update(&m->tcf_tm);
	bstats_cpu_update(this_cpu_ptr(m->common.cpu_bstats), skb);

	rcu_read_lock();
	m_mac_header_xmit = READ_ONCE(m->tcfm_mac_header_xmit);
	m_eaction = READ_ONCE(m->tcfm_eaction);
	retval = READ_ONCE(m->tcf_action);
	dev = rcu_dereference(m->tcfm_dev);
	if (unlikely(!dev)) {
		pr_notice_once("tc mirred: target device is gone\n");
		goto out;
	}

	if (unlikely(!(dev->flags & IFF_UP))) {
		net_notice_ratelimited("tc mirred to Houston: device %s is down\n",
				       dev->name);
		goto out;
	}

	skb2 = skb_clone(skb, GFP_ATOMIC);
	if (!skb2)
		goto out;

	/* If action's target direction differs than filter's direction,
	 * and devices expect a mac header on xmit, then mac push/pull is
	 * needed.
	 */
	if (skb_at_tc_ingress(skb) != tcf_mirred_act_wants_ingress(m_eaction) &&
	    m_mac_header_xmit) {
		if (!skb_at_tc_ingress(skb)) {
			/* caught at egress, act ingress: pull mac */
			mac_len = skb_network_header(skb) - skb_mac_header(skb);
			skb_pull_rcsum(skb2, mac_len);
		} else {
			/* caught at ingress, act egress: push mac */
			skb_push_rcsum(skb2, skb->mac_len);
		}
	}

	/* mirror is always swallowed */
	if (tcf_mirred_is_act_redirect(m_eaction)) {
		skb2->tc_redirected = 1;
		skb2->tc_from_ingress = skb2->tc_at_ingress;
	}

	skb2->skb_iif = skb->dev->ifindex;
	skb2->dev = dev;
	if (!tcf_mirred_act_wants_ingress(m_eaction))
		err = dev_queue_xmit(skb2);
	else
		err = netif_receive_skb(skb2);

	if (err) {
out:
		qstats_overlimit_inc(this_cpu_ptr(m->common.cpu_qstats));
		if (tcf_mirred_is_act_redirect(m_eaction))
			retval = TC_ACT_SHOT;
	}
	rcu_read_unlock();

	return retval;
}

static void tcf_stats_update(struct tc_action *a, u64 bytes, u32 packets,
			     u64 lastuse)
{
	struct tcf_mirred *m = to_mirred(a);
	struct tcf_t *tm = &m->tcf_tm;

	_bstats_cpu_update(this_cpu_ptr(a->cpu_bstats), bytes, packets);
	tm->lastuse = max_t(u64, tm->lastuse, lastuse);
}

static int tcf_mirred_dump(struct sk_buff *skb, struct tc_action *a, int bind,
			   int ref)
{
	unsigned char *b = skb_tail_pointer(skb);
	struct tcf_mirred *m = to_mirred(a);
	struct net_device *dev = rtnl_dereference(m->tcfm_dev);
	struct tc_mirred opt = {
		.index   = m->tcf_index,
		.action  = m->tcf_action,
		.refcnt  = m->tcf_refcnt - ref,
		.bindcnt = m->tcf_bindcnt - bind,
		.eaction = m->tcfm_eaction,
		.ifindex = dev ? dev->ifindex : 0,
	};
	struct tcf_t t;

	if (nla_put(skb, TCA_MIRRED_PARMS, sizeof(opt), &opt))
		goto nla_put_failure;

	tcf_tm_dump(&t, &m->tcf_tm);
	if (nla_put_64bit(skb, TCA_MIRRED_TM, sizeof(t), &t, TCA_MIRRED_PAD))
		goto nla_put_failure;
	return skb->len;

nla_put_failure:
	nlmsg_trim(skb, b);
	return -1;
}

static int tcf_mirred_walker(struct net *net, struct sk_buff *skb,
			     struct netlink_callback *cb, int type,
			     const struct tc_action_ops *ops)
{
	struct tc_action_net *tn = net_generic(net, mirred_net_id);

	return tcf_generic_walker(tn, skb, cb, type, ops);
}

static int tcf_mirred_search(struct net *net, struct tc_action **a, u32 index)
{
	struct tc_action_net *tn = net_generic(net, mirred_net_id);

	return tcf_idr_search(tn, a, index);
}

static int mirred_device_event(struct notifier_block *unused,
			       unsigned long event, void *ptr)
{
	struct net_device *dev = netdev_notifier_info_to_dev(ptr);
	struct tcf_mirred *m;

	ASSERT_RTNL();
	if (event == NETDEV_UNREGISTER) {
		list_for_each_entry(m, &mirred_list, tcfm_list) {
			if (rcu_access_pointer(m->tcfm_dev) == dev) {
				dev_put(dev);
				/* Note : no rcu grace period necessary, as
				 * net_device are already rcu protected.
				 */
				RCU_INIT_POINTER(m->tcfm_dev, NULL);
			}
		}
	}

	return NOTIFY_DONE;
}

static struct notifier_block mirred_device_notifier = {
	.notifier_call = mirred_device_event,
};

static struct net_device *tcf_mirred_get_dev(const struct tc_action *a)
{
	struct tcf_mirred *m = to_mirred(a);

<<<<<<< HEAD
	return __dev_get_by_index(m->net, m->tcfm_ifindex);
=======
	return rtnl_dereference(m->tcfm_dev);
>>>>>>> 661e50bc
}

static struct tc_action_ops act_mirred_ops = {
	.kind		=	"mirred",
	.type		=	TCA_ACT_MIRRED,
	.owner		=	THIS_MODULE,
	.act		=	tcf_mirred,
	.stats_update	=	tcf_stats_update,
	.dump		=	tcf_mirred_dump,
	.cleanup	=	tcf_mirred_release,
	.init		=	tcf_mirred_init,
	.walk		=	tcf_mirred_walker,
	.lookup		=	tcf_mirred_search,
	.size		=	sizeof(struct tcf_mirred),
	.get_dev	=	tcf_mirred_get_dev,
};

static __net_init int mirred_init_net(struct net *net)
{
	struct tc_action_net *tn = net_generic(net, mirred_net_id);

	return tc_action_net_init(tn, &act_mirred_ops);
}

static void __net_exit mirred_exit_net(struct list_head *net_list)
{
	tc_action_net_exit(net_list, mirred_net_id);
}

static struct pernet_operations mirred_net_ops = {
	.init = mirred_init_net,
	.exit_batch = mirred_exit_net,
	.id   = &mirred_net_id,
	.size = sizeof(struct tc_action_net),
};

MODULE_AUTHOR("Jamal Hadi Salim(2002)");
MODULE_DESCRIPTION("Device Mirror/redirect actions");
MODULE_LICENSE("GPL");

static int __init mirred_init_module(void)
{
	int err = register_netdevice_notifier(&mirred_device_notifier);
	if (err)
		return err;

	pr_info("Mirror/redirect action on\n");
	return tcf_register_action(&act_mirred_ops, &mirred_net_ops);
}

static void __exit mirred_cleanup_module(void)
{
	tcf_unregister_action(&act_mirred_ops, &mirred_net_ops);
	unregister_netdevice_notifier(&mirred_device_notifier);
}

module_init(mirred_init_module);
module_exit(mirred_cleanup_module);<|MERGE_RESOLUTION|>--- conflicted
+++ resolved
@@ -135,11 +135,6 @@
 	m->tcf_action = parm->action;
 	m->tcfm_eaction = parm->eaction;
 	if (dev != NULL) {
-<<<<<<< HEAD
-		m->tcfm_ifindex = parm->ifindex;
-		m->net = net;
-=======
->>>>>>> 661e50bc
 		if (ret != ACT_P_CREATED)
 			dev_put(rcu_dereference_protected(m->tcfm_dev, 1));
 		dev_hold(dev);
@@ -314,11 +309,7 @@
 {
 	struct tcf_mirred *m = to_mirred(a);
 
-<<<<<<< HEAD
-	return __dev_get_by_index(m->net, m->tcfm_ifindex);
-=======
 	return rtnl_dereference(m->tcfm_dev);
->>>>>>> 661e50bc
 }
 
 static struct tc_action_ops act_mirred_ops = {
