--- conflicted
+++ resolved
@@ -19,10 +19,7 @@
 #include <linux/printk.h>
 #include <linux/pci_ids.h>
 #include <linux/netdevice.h>
-<<<<<<< HEAD
-=======
 #include <bcmdefs.h>
->>>>>>> d762f438
 #include <bcmsdh.h>
 
 #ifdef BCMEMBEDIMAGE
@@ -143,15 +140,6 @@
 /*
  * Conversion of 802.1D priority to precedence level
  */
-<<<<<<< HEAD
-#define PKTFREE2()		if ((bus->bus != SPI_BUS) || bus->usebufpool) \
-							pkt_buf_free_skb(pkt);
-
-/*
- * Conversion of 802.1D priority to precedence level
- */
-=======
->>>>>>> d762f438
 #define PRIO2PREC(prio) \
 	(((prio) == PRIO_8021D_NONE || (prio) == PRIO_8021D_BE) ? \
 	((prio^2)) : (prio))
@@ -969,11 +957,7 @@
 			DHD_INFO(("%s: insufficient headroom %d for %d pad\n",
 				  __func__, skb_headroom(pkt), pad));
 			bus->dhd->tx_realloc++;
-<<<<<<< HEAD
-			new = pkt_buf_get_skb(pkt->len + DHD_SDALIGN);
-=======
 			new = bcm_pkt_buf_get_skb(pkt->len + DHD_SDALIGN);
->>>>>>> d762f438
 			if (!new) {
 				DHD_ERROR(("%s: couldn't allocate new %d-byte "
 					"packet\n",
@@ -985,11 +969,7 @@
 			PKTALIGN(new, pkt->len, DHD_SDALIGN);
 			memcpy(new->data, pkt->data, pkt->len);
 			if (free_pkt)
-<<<<<<< HEAD
-				pkt_buf_free_skb(pkt);
-=======
 				bcm_pkt_buf_free_skb(pkt);
->>>>>>> d762f438
 			/* free the pkt if canned one is not used */
 			free_pkt = true;
 			pkt = new;
@@ -1106,22 +1086,14 @@
 	dhd_os_sdlock(bus->dhd);
 
 	if (free_pkt)
-<<<<<<< HEAD
-		pkt_buf_free_skb(pkt);
-=======
 		bcm_pkt_buf_free_skb(pkt);
->>>>>>> d762f438
 
 	return ret;
 }
 
 int dhd_bus_txdata(struct dhd_bus *bus, struct sk_buff *pkt)
 {
-<<<<<<< HEAD
-	int ret = BCME_ERROR;
-=======
 	int ret = -EBADE;
->>>>>>> d762f438
 	uint datalen, prec;
 
 	DHD_TRACE(("%s: Enter\n", __func__));
@@ -1163,11 +1135,7 @@
 		if (dhd_prec_enq(bus->dhd, &bus->txq, pkt, prec) == false) {
 			skb_pull(pkt, SDPCM_HDRLEN);
 			dhd_txcomplete(bus->dhd, pkt, false);
-<<<<<<< HEAD
-			pkt_buf_free_skb(pkt);
-=======
 			bcm_pkt_buf_free_skb(pkt);
->>>>>>> d762f438
 			DHD_ERROR(("%s: out of bus->txq !!!\n", __func__));
 			ret = -ENOSR;
 		} else {
@@ -2333,11 +2301,7 @@
 
 	case IOV_SVAL(IOV_SDIOD_DRIVE):
 		dhd_sdiod_drive_strength = int_val;
-<<<<<<< HEAD
-		si_sdiod_drive_strength_init(bus->sih,
-=======
 		dhdsdio_sdiod_drive_strength_init(bus,
->>>>>>> d762f438
 					     dhd_sdiod_drive_strength);
 		break;
 
@@ -2406,11 +2370,7 @@
 			size = sd_ptr->func;
 			int_val = (s32) bcmsdh_reg_read(bus->sdh, addr, size);
 			if (bcmsdh_regfail(bus->sdh))
-<<<<<<< HEAD
-				bcmerror = BCME_SDIO_ERROR;
-=======
 				bcmerror = -EIO;
->>>>>>> d762f438
 			memcpy(arg, &int_val, sizeof(s32));
 			break;
 		}
@@ -2443,11 +2403,7 @@
 			size = sdreg.func;
 			int_val = (s32) bcmsdh_reg_read(bus->sdh, addr, size);
 			if (bcmsdh_regfail(bus->sdh))
-<<<<<<< HEAD
-				bcmerror = BCME_SDIO_ERROR;
-=======
 				bcmerror = -EIO;
->>>>>>> d762f438
 			memcpy(arg, &int_val, sizeof(s32));
 			break;
 		}
@@ -2889,16 +2845,6 @@
 	dhdsdio_clkctl(bus, CLK_SDONLY, false);
 
 	/* Clear the data packet queues */
-<<<<<<< HEAD
-	pktq_flush(&bus->txq, true);
-
-	/* Clear any held glomming stuff */
-	if (bus->glomd)
-		pkt_buf_free_skb(bus->glomd);
-
-	if (bus->glom)
-		pkt_buf_free_skb(bus->glom);
-=======
 	bcm_pktq_flush(&bus->txq, true, NULL, NULL);
 
 	/* Clear any held glomming stuff */
@@ -2907,7 +2853,6 @@
 
 	if (bus->glom)
 		bcm_pkt_buf_free_skb(bus->glom);
->>>>>>> d762f438
 
 	bus->glom = bus->glomd = NULL;
 
@@ -3259,11 +3204,7 @@
 			}
 
 			/* Allocate/chain packet for next subframe */
-<<<<<<< HEAD
-			pnext = pkt_buf_get_skb(sublen + DHD_SDALIGN);
-=======
 			pnext = bcm_pkt_buf_get_skb(sublen + DHD_SDALIGN);
->>>>>>> d762f438
 			if (pnext == NULL) {
 				DHD_ERROR(("%s: bcm_pkt_buf_get_skb failed, "
 					"num %d len %d\n", __func__,
@@ -3300,21 +3241,13 @@
 			pfirst = pnext = NULL;
 		} else {
 			if (pfirst)
-<<<<<<< HEAD
-				pkt_buf_free_skb(pfirst);
-=======
 				bcm_pkt_buf_free_skb(pfirst);
->>>>>>> d762f438
 			bus->glom = NULL;
 			num = 0;
 		}
 
 		/* Done with descriptor packet */
-<<<<<<< HEAD
-		pkt_buf_free_skb(bus->glomd);
-=======
 		bcm_pkt_buf_free_skb(bus->glomd);
->>>>>>> d762f438
 		bus->glomd = NULL;
 		bus->nextlen = 0;
 
@@ -3335,11 +3268,7 @@
 		}
 
 		pfirst = bus->glom;
-<<<<<<< HEAD
-		dlen = (u16) pkttotlen(pfirst);
-=======
 		dlen = (u16) bcm_pkttotlen(pfirst);
->>>>>>> d762f438
 
 		/* Do an SDIO read for the superframe.  Configurable iovar to
 		 * read directly into the chained packet, or allocate a large
@@ -3351,21 +3280,11 @@
 					F2SYNC, (u8 *) pfirst->data, dlen,
 					pfirst, NULL, NULL);
 		} else if (bus->dataptr) {
-<<<<<<< HEAD
-			errcode = dhd_bcmsdh_recv_buf(bus,
-						      bcmsdh_cur_sbwad
-						      (bus->sdh), SDIO_FUNC_2,
-						      F2SYNC, bus->dataptr,
-						      dlen, NULL, NULL, NULL);
-			sublen =
-			    (u16) pktfrombuf(pfirst, 0, dlen,
-=======
 			errcode = bcmsdh_recv_buf(bus,
 					bcmsdh_cur_sbwad(bus->sdh), SDIO_FUNC_2,
 					F2SYNC, bus->dataptr, dlen,
 					NULL, NULL, NULL);
 			sublen = (u16) bcm_pktfrombuf(pfirst, 0, dlen,
->>>>>>> d762f438
 						bus->dataptr);
 			if (sublen != dlen) {
 				DHD_ERROR(("%s: FAILED TO COPY, dlen %d sublen %d\n",
@@ -3393,11 +3312,7 @@
 				bus->glomerr = 0;
 				dhdsdio_rxfail(bus, true, false);
 				dhd_os_sdlock_rxq(bus->dhd);
-<<<<<<< HEAD
-				pkt_buf_free_skb(bus->glom);
-=======
 				bcm_pkt_buf_free_skb(bus->glom);
->>>>>>> d762f438
 				dhd_os_sdunlock_rxq(bus->dhd);
 				bus->rxglomfail++;
 				bus->glom = NULL;
@@ -3530,11 +3445,7 @@
 				bus->glomerr = 0;
 				dhdsdio_rxfail(bus, true, false);
 				dhd_os_sdlock_rxq(bus->dhd);
-<<<<<<< HEAD
-				pkt_buf_free_skb(bus->glom);
-=======
 				bcm_pkt_buf_free_skb(bus->glom);
->>>>>>> d762f438
 				dhd_os_sdunlock_rxq(bus->dhd);
 				bus->rxglomfail++;
 				bus->glom = NULL;
@@ -3585,11 +3496,7 @@
 			skb_pull(pfirst, doff);
 
 			if (pfirst->len == 0) {
-<<<<<<< HEAD
-				pkt_buf_free_skb(pfirst);
-=======
 				bcm_pkt_buf_free_skb(pfirst);
->>>>>>> d762f438
 				if (plast) {
 					plast->next = pnext;
 				} else {
@@ -3602,11 +3509,7 @@
 				DHD_ERROR(("%s: rx protocol error\n",
 					   __func__));
 				bus->dhd->rx_errors++;
-<<<<<<< HEAD
-				pkt_buf_free_skb(pfirst);
-=======
 				bcm_pkt_buf_free_skb(pfirst);
->>>>>>> d762f438
 				if (plast) {
 					plast->next = pnext;
 				} else {
@@ -3744,11 +3647,7 @@
 			 */
 			/* Allocate a packet buffer */
 			dhd_os_sdlock_rxq(bus->dhd);
-<<<<<<< HEAD
-			pkt = pkt_buf_get_skb(rdlen + DHD_SDALIGN);
-=======
 			pkt = bcm_pkt_buf_get_skb(rdlen + DHD_SDALIGN);
->>>>>>> d762f438
 			if (!pkt) {
 				if (bus->bus == SPI_BUS) {
 					bus->usebufpool = false;
@@ -3820,11 +3719,7 @@
 				if (sdret < 0) {
 					DHD_ERROR(("%s (nextlen): read %d bytes failed: %d\n",
 						__func__, rdlen, sdret));
-<<<<<<< HEAD
-					pkt_buf_free_skb(pkt);
-=======
 					bcm_pkt_buf_free_skb(pkt);
->>>>>>> d762f438
 					bus->dhd->rx_errors++;
 					dhd_os_sdunlock_rxq(bus->dhd);
 					/* Force retry w/normal header read.
@@ -3959,15 +3854,6 @@
 				if (bus->bus == SPI_BUS) {
 					dhdsdio_read_control(bus, rxbuf, len,
 							     doff);
-<<<<<<< HEAD
-					if (bus->usebufpool) {
-						dhd_os_sdlock_rxq(bus->dhd);
-						pkt_buf_free_skb(pkt);
-						dhd_os_sdunlock_rxq(bus->dhd);
-					}
-					continue;
-=======
->>>>>>> d762f438
 				} else {
 					DHD_ERROR(("%s (nextlen): readahead on control" " packet %d?\n",
 						__func__, seq));
@@ -4146,11 +4032,7 @@
 		}
 
 		dhd_os_sdlock_rxq(bus->dhd);
-<<<<<<< HEAD
-		pkt = pkt_buf_get_skb(rdlen + firstread + DHD_SDALIGN);
-=======
 		pkt = bcm_pkt_buf_get_skb(rdlen + firstread + DHD_SDALIGN);
->>>>>>> d762f438
 		if (!pkt) {
 			/* Give up on data, request rtx of events */
 			DHD_ERROR(("%s: bcm_pkt_buf_get_skb failed: rdlen %d "
@@ -4185,11 +4067,7 @@
 				       ? "data" : "test")),
 				   sdret));
 			dhd_os_sdlock_rxq(bus->dhd);
-<<<<<<< HEAD
-			pkt_buf_free_skb(pkt);
-=======
 			bcm_pkt_buf_free_skb(pkt);
->>>>>>> d762f438
 			dhd_os_sdunlock_rxq(bus->dhd);
 			bus->dhd->rx_errors++;
 			dhdsdio_rxfail(bus, true, RETRYCHAN(chan));
@@ -4248,21 +4126,13 @@
 
 		if (pkt->len == 0) {
 			dhd_os_sdlock_rxq(bus->dhd);
-<<<<<<< HEAD
-			pkt_buf_free_skb(pkt);
-=======
 			bcm_pkt_buf_free_skb(pkt);
->>>>>>> d762f438
 			dhd_os_sdunlock_rxq(bus->dhd);
 			continue;
 		} else if (dhd_prot_hdrpull(bus->dhd, &ifidx, pkt) != 0) {
 			DHD_ERROR(("%s: rx protocol error\n", __func__));
 			dhd_os_sdlock_rxq(bus->dhd);
-<<<<<<< HEAD
-			pkt_buf_free_skb(pkt);
-=======
 			bcm_pkt_buf_free_skb(pkt);
->>>>>>> d762f438
 			dhd_os_sdunlock_rxq(bus->dhd);
 			bus->dhd->rx_errors++;
 			continue;
@@ -4738,11 +4608,7 @@
 
 		/* Allocate an appropriate-sized packet */
 		len = bus->pktgen_len;
-<<<<<<< HEAD
-		pkt = pkt_buf_get_skb(
-=======
 		pkt = bcm_pkt_buf_get_skb(
->>>>>>> d762f438
 			(len + SDPCM_HDRLEN + SDPCM_TEST_HDRLEN + DHD_SDALIGN),
 			true);
 		if (!pkt) {
@@ -4774,11 +4640,7 @@
 		default:
 			DHD_ERROR(("Unrecognized pktgen mode %d\n",
 				   bus->pktgen_mode));
-<<<<<<< HEAD
-			pkt_buf_free_skb(pkt, true);
-=======
 			bcm_pkt_buf_free_skb(pkt, true);
->>>>>>> d762f438
 			bus->pktgen_count = 0;
 			return;
 		}
@@ -4827,13 +4689,8 @@
 	u8 *data;
 
 	/* Allocate the packet */
-<<<<<<< HEAD
-	pkt = pkt_buf_get_skb(SDPCM_HDRLEN + SDPCM_TEST_HDRLEN + DHD_SDALIGN,
-			true);
-=======
 	pkt = bcm_pkt_buf_get_skb(SDPCM_HDRLEN + SDPCM_TEST_HDRLEN +
 		DHD_SDALIGN, true);
->>>>>>> d762f438
 	if (!pkt) {
 		DHD_ERROR(("%s: bcm_pkt_buf_get_skb failed!\n", __func__));
 		return;
@@ -4867,11 +4724,7 @@
 	if (pktlen < SDPCM_TEST_HDRLEN) {
 		DHD_ERROR(("dhdsdio_restrcv: toss runt frame, pktlen %d\n",
 			   pktlen));
-<<<<<<< HEAD
-		pkt_buf_free_skb(pkt, false);
-=======
 		bcm_pkt_buf_free_skb(pkt, false);
->>>>>>> d762f438
 		return;
 	}
 
@@ -4889,11 +4742,7 @@
 			DHD_ERROR(("dhdsdio_testrcv: frame length mismatch, "
 				"pktlen %d seq %d" " cmd %d extra %d len %d\n",
 				pktlen, seq, cmd, extra, len));
-<<<<<<< HEAD
-			pkt_buf_free_skb(pkt, false);
-=======
 			bcm_pkt_buf_free_skb(pkt, false);
->>>>>>> d762f438
 			return;
 		}
 	}
@@ -4908,22 +4757,14 @@
 			bus->pktgen_sent++;
 		} else {
 			bus->pktgen_fail++;
-<<<<<<< HEAD
-			pkt_buf_free_skb(pkt, false);
-=======
 			bcm_pkt_buf_free_skb(pkt, false);
->>>>>>> d762f438
 		}
 		bus->pktgen_rcvd++;
 		break;
 
 	case SDPCM_TEST_ECHORSP:
 		if (bus->ext_loop) {
-<<<<<<< HEAD
-			pkt_buf_free_skb(pkt, false);
-=======
 			bcm_pkt_buf_free_skb(pkt, false);
->>>>>>> d762f438
 			bus->pktgen_rcvd++;
 			break;
 		}
@@ -4936,20 +4777,12 @@
 				break;
 			}
 		}
-<<<<<<< HEAD
-		pkt_buf_free_skb(pkt, false);
-=======
 		bcm_pkt_buf_free_skb(pkt, false);
->>>>>>> d762f438
 		bus->pktgen_rcvd++;
 		break;
 
 	case SDPCM_TEST_DISCARD:
-<<<<<<< HEAD
-		pkt_buf_free_skb(pkt, false);
-=======
 		bcm_pkt_buf_free_skb(pkt, false);
->>>>>>> d762f438
 		bus->pktgen_rcvd++;
 		break;
 
@@ -4959,11 +4792,7 @@
 		DHD_INFO(("dhdsdio_testrcv: unsupported or unknown command, "
 			"pktlen %d seq %d" " cmd %d extra %d len %d\n",
 			pktlen, seq, cmd, extra, len));
-<<<<<<< HEAD
-		pkt_buf_free_skb(pkt, false);
-=======
 		bcm_pkt_buf_free_skb(pkt, false);
->>>>>>> d762f438
 		break;
 	}
 
@@ -5124,11 +4953,7 @@
 	/* Bump dongle by sending an empty event pkt.
 	 * sdpcm_sendup (RX) checks for virtual console input.
 	 */
-<<<<<<< HEAD
-	pkt = pkt_buf_get_skb(4 + SDPCM_RESERVE);
-=======
 	pkt = bcm_pkt_buf_get_skb(4 + SDPCM_RESERVE);
->>>>>>> d762f438
 	if ((pkt != NULL) && bus->clkstate == CLK_AVAIL)
 		dhdsdio_txpkt(bus, pkt, SDPCM_EVENT_CHANNEL, true);
 
@@ -5421,16 +5246,8 @@
 	}
 #endif				/* DHD_DEBUG */
 
-<<<<<<< HEAD
-	/* si_attach() will provide an SI handle and scan the backplane */
-	bus->sih = si_attach((uint) devid, regsva, DHD_BUS, sdh,
-				   &bus->vars, &bus->varsz);
-	if (!(bus->sih)) {
-		DHD_ERROR(("%s: si_attach failed!\n", __func__));
-=======
 	if (dhdsdio_chip_attach(bus, regsva)) {
 		DHD_ERROR(("%s: dhdsdio_chip_attach failed!\n", __func__));
->>>>>>> d762f438
 		goto fail;
 	}
 
@@ -5442,11 +5259,7 @@
 		goto fail;
 	}
 
-<<<<<<< HEAD
-	si_sdiod_drive_strength_init(bus->sih, dhd_sdiod_drive_strength);
-=======
 	dhdsdio_sdiod_drive_strength_init(bus, dhd_sdiod_drive_strength);
->>>>>>> d762f438
 
 	/* Get info on the ARM and SOCRAM cores... */
 	if (!DHD_NOPMU(bus)) {
@@ -5471,11 +5284,7 @@
 	/* Set core control so an SDIO reset does a backplane reset */
 	OR_REG(&bus->regs->corecontrol, CC_BPRESEN);
 
-<<<<<<< HEAD
-	pktq_init(&bus->txq, (PRIOMASK + 1), TXQLEN);
-=======
 	bcm_pktq_init(&bus->txq, (PRIOMASK + 1), TXQLEN);
->>>>>>> d762f438
 
 	/* Locate an appropriately-aligned portion of hdrbuf */
 	bus->rxhdr = (u8 *) roundup((unsigned long)&bus->hdrbuf[0], DHD_SDALIGN);
@@ -5647,12 +5456,6 @@
 		bcmsdh_intr_dereg(bus->sdh);
 
 		if (bus->dhd) {
-<<<<<<< HEAD
-
-			dhdsdio_release_dongle(bus);
-
-=======
->>>>>>> d762f438
 			dhd_detach(bus->dhd);
 			dhdsdio_release_dongle(bus);
 			bus->dhd = NULL;
@@ -5781,11 +5584,7 @@
 
 		ularray = kmalloc(bus->ramsize, GFP_ATOMIC);
 		if (!ularray) {
-<<<<<<< HEAD
-			bcmerror = BCME_NOMEM;
-=======
 			bcmerror = -ENOMEM;
->>>>>>> d762f438
 			goto err;
 		}
 		/* Upload image to verify downloaded contents. */
