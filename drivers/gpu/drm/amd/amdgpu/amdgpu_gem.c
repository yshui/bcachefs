/*
 * Copyright 2008 Advanced Micro Devices, Inc.
 * Copyright 2008 Red Hat Inc.
 * Copyright 2009 Jerome Glisse.
 *
 * Permission is hereby granted, free of charge, to any person obtaining a
 * copy of this software and associated documentation files (the "Software"),
 * to deal in the Software without restriction, including without limitation
 * the rights to use, copy, modify, merge, publish, distribute, sublicense,
 * and/or sell copies of the Software, and to permit persons to whom the
 * Software is furnished to do so, subject to the following conditions:
 *
 * The above copyright notice and this permission notice shall be included in
 * all copies or substantial portions of the Software.
 *
 * THE SOFTWARE IS PROVIDED "AS IS", WITHOUT WARRANTY OF ANY KIND, EXPRESS OR
 * IMPLIED, INCLUDING BUT NOT LIMITED TO THE WARRANTIES OF MERCHANTABILITY,
 * FITNESS FOR A PARTICULAR PURPOSE AND NONINFRINGEMENT.  IN NO EVENT SHALL
 * THE COPYRIGHT HOLDER(S) OR AUTHOR(S) BE LIABLE FOR ANY CLAIM, DAMAGES OR
 * OTHER LIABILITY, WHETHER IN AN ACTION OF CONTRACT, TORT OR OTHERWISE,
 * ARISING FROM, OUT OF OR IN CONNECTION WITH THE SOFTWARE OR THE USE OR
 * OTHER DEALINGS IN THE SOFTWARE.
 *
 * Authors: Dave Airlie
 *          Alex Deucher
 *          Jerome Glisse
 */
#include <linux/ktime.h>
#include <linux/pagemap.h>
#include <drm/drmP.h>
#include <drm/amdgpu_drm.h>
#include "amdgpu.h"

void amdgpu_gem_object_free(struct drm_gem_object *gobj)
{
	struct amdgpu_bo *robj = gem_to_amdgpu_bo(gobj);

	if (robj) {
		if (robj->gem_base.import_attach)
			drm_prime_gem_destroy(&robj->gem_base, robj->tbo.sg);
		amdgpu_mn_unregister(robj);
		amdgpu_bo_unref(&robj);
	}
}

int amdgpu_gem_object_create(struct amdgpu_device *adev, unsigned long size,
			     int alignment, u32 initial_domain,
			     u64 flags, bool kernel,
			     struct reservation_object *resv,
			     struct drm_gem_object **obj)
{
	struct amdgpu_bo *bo;
	int r;

	*obj = NULL;
	/* At least align on page size */
	if (alignment < PAGE_SIZE) {
		alignment = PAGE_SIZE;
	}

retry:
	r = amdgpu_bo_create(adev, size, alignment, kernel, initial_domain,
			     flags, NULL, resv, 0, &bo);
	if (r) {
		if (r != -ERESTARTSYS) {
			if (flags & AMDGPU_GEM_CREATE_CPU_ACCESS_REQUIRED) {
				flags &= ~AMDGPU_GEM_CREATE_CPU_ACCESS_REQUIRED;
				goto retry;
			}

			if (initial_domain == AMDGPU_GEM_DOMAIN_VRAM) {
				initial_domain |= AMDGPU_GEM_DOMAIN_GTT;
				goto retry;
			}
			DRM_DEBUG("Failed to allocate GEM object (%ld, %d, %u, %d)\n",
				  size, initial_domain, alignment, r);
		}
		return r;
	}
	*obj = &bo->gem_base;

	return 0;
}

void amdgpu_gem_force_release(struct amdgpu_device *adev)
{
	struct drm_device *ddev = adev->ddev;
	struct drm_file *file;

	mutex_lock(&ddev->filelist_mutex);

	list_for_each_entry(file, &ddev->filelist, lhead) {
		struct drm_gem_object *gobj;
		int handle;

		WARN_ONCE(1, "Still active user space clients!\n");
		spin_lock(&file->table_lock);
		idr_for_each_entry(&file->object_idr, gobj, handle) {
			WARN_ONCE(1, "And also active allocations!\n");
			drm_gem_object_put_unlocked(gobj);
		}
		idr_destroy(&file->object_idr);
		spin_unlock(&file->table_lock);
	}

	mutex_unlock(&ddev->filelist_mutex);
}

/*
 * Call from drm_gem_handle_create which appear in both new and open ioctl
 * case.
 */
int amdgpu_gem_object_open(struct drm_gem_object *obj,
			   struct drm_file *file_priv)
{
	struct amdgpu_bo *abo = gem_to_amdgpu_bo(obj);
	struct amdgpu_device *adev = amdgpu_ttm_adev(abo->tbo.bdev);
	struct amdgpu_fpriv *fpriv = file_priv->driver_priv;
	struct amdgpu_vm *vm = &fpriv->vm;
	struct amdgpu_bo_va *bo_va;
	struct mm_struct *mm;
	int r;

	mm = amdgpu_ttm_tt_get_usermm(abo->tbo.ttm);
	if (mm && mm != current->mm)
		return -EPERM;

	if (abo->flags & AMDGPU_GEM_CREATE_VM_ALWAYS_VALID &&
	    abo->tbo.resv != vm->root.base.bo->tbo.resv)
		return -EPERM;

	r = amdgpu_bo_reserve(abo, false);
	if (r)
		return r;

	bo_va = amdgpu_vm_bo_find(vm, abo);
	if (!bo_va) {
		bo_va = amdgpu_vm_bo_add(adev, vm, abo);
	} else {
		++bo_va->ref_count;
	}
	amdgpu_bo_unreserve(abo);
	return 0;
}

void amdgpu_gem_object_close(struct drm_gem_object *obj,
			     struct drm_file *file_priv)
{
	struct amdgpu_bo *bo = gem_to_amdgpu_bo(obj);
	struct amdgpu_device *adev = amdgpu_ttm_adev(bo->tbo.bdev);
	struct amdgpu_fpriv *fpriv = file_priv->driver_priv;
	struct amdgpu_vm *vm = &fpriv->vm;

	struct amdgpu_bo_list_entry vm_pd;
	struct list_head list, duplicates;
	struct ttm_validate_buffer tv;
	struct ww_acquire_ctx ticket;
	struct amdgpu_bo_va *bo_va;
	int r;

	INIT_LIST_HEAD(&list);
	INIT_LIST_HEAD(&duplicates);

	tv.bo = &bo->tbo;
	tv.shared = true;
	list_add(&tv.head, &list);

	amdgpu_vm_get_pd_bo(vm, &list, &vm_pd);

	r = ttm_eu_reserve_buffers(&ticket, &list, false, &duplicates);
	if (r) {
		dev_err(adev->dev, "leaking bo va because "
			"we fail to reserve bo (%d)\n", r);
		return;
	}
	bo_va = amdgpu_vm_bo_find(vm, bo);
	if (bo_va && --bo_va->ref_count == 0) {
		amdgpu_vm_bo_rmv(adev, bo_va);

		if (amdgpu_vm_ready(vm)) {
			struct dma_fence *fence = NULL;

			r = amdgpu_vm_clear_freed(adev, vm, &fence);
			if (unlikely(r)) {
				dev_err(adev->dev, "failed to clear page "
					"tables on GEM object close (%d)\n", r);
			}

			if (fence) {
				amdgpu_bo_fence(bo, fence, true);
				dma_fence_put(fence);
			}
		}
	}
	ttm_eu_backoff_reservation(&ticket, &list);
}

/*
 * GEM ioctls.
 */
int amdgpu_gem_create_ioctl(struct drm_device *dev, void *data,
			    struct drm_file *filp)
{
	struct amdgpu_device *adev = dev->dev_private;
	struct amdgpu_fpriv *fpriv = filp->driver_priv;
	struct amdgpu_vm *vm = &fpriv->vm;
	union drm_amdgpu_gem_create *args = data;
	uint64_t flags = args->in.domain_flags;
	uint64_t size = args->in.bo_size;
	struct reservation_object *resv = NULL;
	struct drm_gem_object *gobj;
	uint32_t handle;
	int r;

	/* reject invalid gem flags */
	if (flags & ~(AMDGPU_GEM_CREATE_CPU_ACCESS_REQUIRED |
		      AMDGPU_GEM_CREATE_NO_CPU_ACCESS |
		      AMDGPU_GEM_CREATE_CPU_GTT_USWC |
		      AMDGPU_GEM_CREATE_VRAM_CLEARED |
		      AMDGPU_GEM_CREATE_VM_ALWAYS_VALID |
		      AMDGPU_GEM_CREATE_EXPLICIT_SYNC))

		return -EINVAL;

	/* reject invalid gem domains */
	if (args->in.domains & ~(AMDGPU_GEM_DOMAIN_CPU |
				 AMDGPU_GEM_DOMAIN_GTT |
				 AMDGPU_GEM_DOMAIN_VRAM |
				 AMDGPU_GEM_DOMAIN_GDS |
				 AMDGPU_GEM_DOMAIN_GWS |
				 AMDGPU_GEM_DOMAIN_OA))
		return -EINVAL;

	/* create a gem object to contain this object in */
	if (args->in.domains & (AMDGPU_GEM_DOMAIN_GDS |
	    AMDGPU_GEM_DOMAIN_GWS | AMDGPU_GEM_DOMAIN_OA)) {
		flags |= AMDGPU_GEM_CREATE_NO_CPU_ACCESS;
		if (args->in.domains == AMDGPU_GEM_DOMAIN_GDS)
			size = size << AMDGPU_GDS_SHIFT;
		else if (args->in.domains == AMDGPU_GEM_DOMAIN_GWS)
			size = size << AMDGPU_GWS_SHIFT;
		else if (args->in.domains == AMDGPU_GEM_DOMAIN_OA)
			size = size << AMDGPU_OA_SHIFT;
		else
			return -EINVAL;
	}
	size = roundup(size, PAGE_SIZE);

	if (flags & AMDGPU_GEM_CREATE_VM_ALWAYS_VALID) {
		r = amdgpu_bo_reserve(vm->root.base.bo, false);
		if (r)
			return r;

		resv = vm->root.base.bo->tbo.resv;
	}

	r = amdgpu_gem_object_create(adev, size, args->in.alignment,
				     (u32)(0xffffffff & args->in.domains),
				     flags, false, resv, &gobj);
	if (flags & AMDGPU_GEM_CREATE_VM_ALWAYS_VALID) {
		if (!r) {
			struct amdgpu_bo *abo = gem_to_amdgpu_bo(gobj);

			abo->parent = amdgpu_bo_ref(vm->root.base.bo);
		}
		amdgpu_bo_unreserve(vm->root.base.bo);
	}
	if (r)
		return r;

	r = drm_gem_handle_create(filp, gobj, &handle);
	/* drop reference from allocate - handle holds it now */
	drm_gem_object_put_unlocked(gobj);
	if (r)
		return r;

	memset(args, 0, sizeof(*args));
	args->out.handle = handle;
	return 0;
}

int amdgpu_gem_userptr_ioctl(struct drm_device *dev, void *data,
			     struct drm_file *filp)
{
	struct ttm_operation_ctx ctx = { true, false };
	struct amdgpu_device *adev = dev->dev_private;
	struct drm_amdgpu_gem_userptr *args = data;
	struct drm_gem_object *gobj;
	struct amdgpu_bo *bo;
	uint32_t handle;
	int r;

	if (offset_in_page(args->addr | args->size))
		return -EINVAL;

	/* reject unknown flag values */
	if (args->flags & ~(AMDGPU_GEM_USERPTR_READONLY |
	    AMDGPU_GEM_USERPTR_ANONONLY | AMDGPU_GEM_USERPTR_VALIDATE |
	    AMDGPU_GEM_USERPTR_REGISTER))
		return -EINVAL;

	if (!(args->flags & AMDGPU_GEM_USERPTR_READONLY) &&
	     !(args->flags & AMDGPU_GEM_USERPTR_REGISTER)) {

		/* if we want to write to it we must install a MMU notifier */
		return -EACCES;
	}

	/* create a gem object to contain this object in */
	r = amdgpu_gem_object_create(adev, args->size, 0, AMDGPU_GEM_DOMAIN_CPU,
				     0, 0, NULL, &gobj);
	if (r)
		return r;

	bo = gem_to_amdgpu_bo(gobj);
	bo->preferred_domains = AMDGPU_GEM_DOMAIN_GTT;
	bo->allowed_domains = AMDGPU_GEM_DOMAIN_GTT;
	r = amdgpu_ttm_tt_set_userptr(bo->tbo.ttm, args->addr, args->flags);
	if (r)
		goto release_object;

	if (args->flags & AMDGPU_GEM_USERPTR_REGISTER) {
		r = amdgpu_mn_register(bo, args->addr);
		if (r)
			goto release_object;
	}

	if (args->flags & AMDGPU_GEM_USERPTR_VALIDATE) {
		r = amdgpu_ttm_tt_get_user_pages(bo->tbo.ttm,
						 bo->tbo.ttm->pages);
		if (r)
			goto release_object;

		r = amdgpu_bo_reserve(bo, true);
		if (r)
			goto free_pages;

		amdgpu_ttm_placement_from_domain(bo, AMDGPU_GEM_DOMAIN_GTT);
		r = ttm_bo_validate(&bo->tbo, &bo->placement, &ctx);
		amdgpu_bo_unreserve(bo);
		if (r)
			goto free_pages;
	}

	r = drm_gem_handle_create(filp, gobj, &handle);
	/* drop reference from allocate - handle holds it now */
	drm_gem_object_put_unlocked(gobj);
	if (r)
		return r;

	args->handle = handle;
	return 0;

free_pages:
	release_pages(bo->tbo.ttm->pages, bo->tbo.ttm->num_pages);

release_object:
	drm_gem_object_put_unlocked(gobj);

	return r;
}

int amdgpu_mode_dumb_mmap(struct drm_file *filp,
			  struct drm_device *dev,
			  uint32_t handle, uint64_t *offset_p)
{
	struct drm_gem_object *gobj;
	struct amdgpu_bo *robj;

	gobj = drm_gem_object_lookup(filp, handle);
	if (gobj == NULL) {
		return -ENOENT;
	}
	robj = gem_to_amdgpu_bo(gobj);
	if (amdgpu_ttm_tt_get_usermm(robj->tbo.ttm) ||
	    (robj->flags & AMDGPU_GEM_CREATE_NO_CPU_ACCESS)) {
		drm_gem_object_put_unlocked(gobj);
		return -EPERM;
	}
	*offset_p = amdgpu_bo_mmap_offset(robj);
	drm_gem_object_put_unlocked(gobj);
	return 0;
}

int amdgpu_gem_mmap_ioctl(struct drm_device *dev, void *data,
			  struct drm_file *filp)
{
	union drm_amdgpu_gem_mmap *args = data;
	uint32_t handle = args->in.handle;
	memset(args, 0, sizeof(*args));
	return amdgpu_mode_dumb_mmap(filp, dev, handle, &args->out.addr_ptr);
}

/**
 * amdgpu_gem_timeout - calculate jiffies timeout from absolute value
 *
 * @timeout_ns: timeout in ns
 *
 * Calculate the timeout in jiffies from an absolute timeout in ns.
 */
unsigned long amdgpu_gem_timeout(uint64_t timeout_ns)
{
	unsigned long timeout_jiffies;
	ktime_t timeout;

	/* clamp timeout if it's to large */
	if (((int64_t)timeout_ns) < 0)
		return MAX_SCHEDULE_TIMEOUT;

	timeout = ktime_sub(ns_to_ktime(timeout_ns), ktime_get());
	if (ktime_to_ns(timeout) < 0)
		return 0;

	timeout_jiffies = nsecs_to_jiffies(ktime_to_ns(timeout));
	/*  clamp timeout to avoid unsigned-> signed overflow */
	if (timeout_jiffies > MAX_SCHEDULE_TIMEOUT )
		return MAX_SCHEDULE_TIMEOUT - 1;

	return timeout_jiffies;
}

int amdgpu_gem_wait_idle_ioctl(struct drm_device *dev, void *data,
			      struct drm_file *filp)
{
	union drm_amdgpu_gem_wait_idle *args = data;
	struct drm_gem_object *gobj;
	struct amdgpu_bo *robj;
	uint32_t handle = args->in.handle;
	unsigned long timeout = amdgpu_gem_timeout(args->in.timeout);
	int r = 0;
	long ret;

	gobj = drm_gem_object_lookup(filp, handle);
	if (gobj == NULL) {
		return -ENOENT;
	}
	robj = gem_to_amdgpu_bo(gobj);
	ret = reservation_object_wait_timeout_rcu(robj->tbo.resv, true, true,
						  timeout);

	/* ret == 0 means not signaled,
	 * ret > 0 means signaled
	 * ret < 0 means interrupted before timeout
	 */
	if (ret >= 0) {
		memset(args, 0, sizeof(*args));
		args->out.status = (ret == 0);
	} else
		r = ret;

	drm_gem_object_put_unlocked(gobj);
	return r;
}

int amdgpu_gem_metadata_ioctl(struct drm_device *dev, void *data,
				struct drm_file *filp)
{
	struct drm_amdgpu_gem_metadata *args = data;
	struct drm_gem_object *gobj;
	struct amdgpu_bo *robj;
	int r = -1;

	DRM_DEBUG("%d \n", args->handle);
	gobj = drm_gem_object_lookup(filp, args->handle);
	if (gobj == NULL)
		return -ENOENT;
	robj = gem_to_amdgpu_bo(gobj);

	r = amdgpu_bo_reserve(robj, false);
	if (unlikely(r != 0))
		goto out;

	if (args->op == AMDGPU_GEM_METADATA_OP_GET_METADATA) {
		amdgpu_bo_get_tiling_flags(robj, &args->data.tiling_info);
		r = amdgpu_bo_get_metadata(robj, args->data.data,
					   sizeof(args->data.data),
					   &args->data.data_size_bytes,
					   &args->data.flags);
	} else if (args->op == AMDGPU_GEM_METADATA_OP_SET_METADATA) {
		if (args->data.data_size_bytes > sizeof(args->data.data)) {
			r = -EINVAL;
			goto unreserve;
		}
		r = amdgpu_bo_set_tiling_flags(robj, args->data.tiling_info);
		if (!r)
			r = amdgpu_bo_set_metadata(robj, args->data.data,
						   args->data.data_size_bytes,
						   args->data.flags);
	}

unreserve:
	amdgpu_bo_unreserve(robj);
out:
	drm_gem_object_put_unlocked(gobj);
	return r;
}

/**
 * amdgpu_gem_va_update_vm -update the bo_va in its VM
 *
 * @adev: amdgpu_device pointer
 * @vm: vm to update
 * @bo_va: bo_va to update
 * @list: validation list
 * @operation: map, unmap or clear
 *
 * Update the bo_va directly after setting its address. Errors are not
 * vital here, so they are not reported back to userspace.
 */
static void amdgpu_gem_va_update_vm(struct amdgpu_device *adev,
				    struct amdgpu_vm *vm,
				    struct amdgpu_bo_va *bo_va,
				    struct list_head *list,
				    uint32_t operation)
{
	int r;
<<<<<<< HEAD

	if (!amdgpu_vm_ready(vm))
		return;
=======
>>>>>>> 661e50bc

	if (!amdgpu_vm_ready(vm))
		return;

	r = amdgpu_vm_clear_freed(adev, vm, NULL);
	if (r)
		goto error;

	if (operation == AMDGPU_VA_OP_MAP ||
	    operation == AMDGPU_VA_OP_REPLACE)
		r = amdgpu_vm_bo_update(adev, bo_va, false);

	r = amdgpu_vm_update_directories(adev, vm);
	if (r)
		goto error;

error:
	if (r && r != -ERESTARTSYS)
		DRM_ERROR("Couldn't update BO_VA (%d)\n", r);
}

int amdgpu_gem_va_ioctl(struct drm_device *dev, void *data,
			  struct drm_file *filp)
{
	const uint32_t valid_flags = AMDGPU_VM_DELAY_UPDATE |
		AMDGPU_VM_PAGE_READABLE | AMDGPU_VM_PAGE_WRITEABLE |
		AMDGPU_VM_PAGE_EXECUTABLE | AMDGPU_VM_MTYPE_MASK;
	const uint32_t prt_flags = AMDGPU_VM_DELAY_UPDATE |
		AMDGPU_VM_PAGE_PRT;

	struct drm_amdgpu_gem_va *args = data;
	struct drm_gem_object *gobj;
	struct amdgpu_device *adev = dev->dev_private;
	struct amdgpu_fpriv *fpriv = filp->driver_priv;
	struct amdgpu_bo *abo;
	struct amdgpu_bo_va *bo_va;
	struct amdgpu_bo_list_entry vm_pd;
	struct ttm_validate_buffer tv;
	struct ww_acquire_ctx ticket;
	struct list_head list, duplicates;
	uint64_t va_flags;
	int r = 0;

	if (args->va_address < AMDGPU_VA_RESERVED_SIZE) {
<<<<<<< HEAD
		dev_err(&dev->pdev->dev,
=======
		dev_dbg(&dev->pdev->dev,
>>>>>>> 661e50bc
			"va_address 0x%LX is in reserved area 0x%LX\n",
			args->va_address, AMDGPU_VA_RESERVED_SIZE);
		return -EINVAL;
	}

	if (args->va_address >= AMDGPU_VA_HOLE_START &&
	    args->va_address < AMDGPU_VA_HOLE_END) {
		dev_dbg(&dev->pdev->dev,
			"va_address 0x%LX is in VA hole 0x%LX-0x%LX\n",
			args->va_address, AMDGPU_VA_HOLE_START,
			AMDGPU_VA_HOLE_END);
		return -EINVAL;
	}

	args->va_address &= AMDGPU_VA_HOLE_MASK;

	if ((args->flags & ~valid_flags) && (args->flags & ~prt_flags)) {
		dev_dbg(&dev->pdev->dev, "invalid flags combination 0x%08X\n",
			args->flags);
		return -EINVAL;
	}

	switch (args->operation) {
	case AMDGPU_VA_OP_MAP:
	case AMDGPU_VA_OP_UNMAP:
	case AMDGPU_VA_OP_CLEAR:
	case AMDGPU_VA_OP_REPLACE:
		break;
	default:
		dev_dbg(&dev->pdev->dev, "unsupported operation %d\n",
			args->operation);
		return -EINVAL;
	}

	INIT_LIST_HEAD(&list);
	INIT_LIST_HEAD(&duplicates);
	if ((args->operation != AMDGPU_VA_OP_CLEAR) &&
	    !(args->flags & AMDGPU_VM_PAGE_PRT)) {
		gobj = drm_gem_object_lookup(filp, args->handle);
		if (gobj == NULL)
			return -ENOENT;
		abo = gem_to_amdgpu_bo(gobj);
		tv.bo = &abo->tbo;
		tv.shared = false;
		list_add(&tv.head, &list);
	} else {
		gobj = NULL;
		abo = NULL;
	}

	amdgpu_vm_get_pd_bo(&fpriv->vm, &list, &vm_pd);

	r = ttm_eu_reserve_buffers(&ticket, &list, true, &duplicates);
	if (r)
		goto error_unref;

	if (abo) {
		bo_va = amdgpu_vm_bo_find(&fpriv->vm, abo);
		if (!bo_va) {
			r = -ENOENT;
			goto error_backoff;
		}
	} else if (args->operation != AMDGPU_VA_OP_CLEAR) {
		bo_va = fpriv->prt_va;
	} else {
		bo_va = NULL;
	}

	switch (args->operation) {
	case AMDGPU_VA_OP_MAP:
		r = amdgpu_vm_alloc_pts(adev, bo_va->base.vm, args->va_address,
					args->map_size);
		if (r)
			goto error_backoff;

		va_flags = amdgpu_vm_get_pte_flags(adev, args->flags);
		r = amdgpu_vm_bo_map(adev, bo_va, args->va_address,
				     args->offset_in_bo, args->map_size,
				     va_flags);
		break;
	case AMDGPU_VA_OP_UNMAP:
		r = amdgpu_vm_bo_unmap(adev, bo_va, args->va_address);
		break;

	case AMDGPU_VA_OP_CLEAR:
		r = amdgpu_vm_bo_clear_mappings(adev, &fpriv->vm,
						args->va_address,
						args->map_size);
		break;
	case AMDGPU_VA_OP_REPLACE:
		r = amdgpu_vm_alloc_pts(adev, bo_va->base.vm, args->va_address,
					args->map_size);
		if (r)
			goto error_backoff;

		va_flags = amdgpu_vm_get_pte_flags(adev, args->flags);
		r = amdgpu_vm_bo_replace_map(adev, bo_va, args->va_address,
					     args->offset_in_bo, args->map_size,
					     va_flags);
		break;
	default:
		break;
	}
	if (!r && !(args->flags & AMDGPU_VM_DELAY_UPDATE) && !amdgpu_vm_debug)
		amdgpu_gem_va_update_vm(adev, &fpriv->vm, bo_va, &list,
					args->operation);

error_backoff:
	ttm_eu_backoff_reservation(&ticket, &list);

error_unref:
	drm_gem_object_put_unlocked(gobj);
	return r;
}

int amdgpu_gem_op_ioctl(struct drm_device *dev, void *data,
			struct drm_file *filp)
{
	struct amdgpu_device *adev = dev->dev_private;
	struct drm_amdgpu_gem_op *args = data;
	struct drm_gem_object *gobj;
	struct amdgpu_bo *robj;
	int r;

	gobj = drm_gem_object_lookup(filp, args->handle);
	if (gobj == NULL) {
		return -ENOENT;
	}
	robj = gem_to_amdgpu_bo(gobj);

	r = amdgpu_bo_reserve(robj, false);
	if (unlikely(r))
		goto out;

	switch (args->op) {
	case AMDGPU_GEM_OP_GET_GEM_CREATE_INFO: {
		struct drm_amdgpu_gem_create_in info;
		void __user *out = u64_to_user_ptr(args->value);

		info.bo_size = robj->gem_base.size;
		info.alignment = robj->tbo.mem.page_alignment << PAGE_SHIFT;
		info.domains = robj->preferred_domains;
		info.domain_flags = robj->flags;
		amdgpu_bo_unreserve(robj);
		if (copy_to_user(out, &info, sizeof(info)))
			r = -EFAULT;
		break;
	}
	case AMDGPU_GEM_OP_SET_PLACEMENT:
		if (robj->prime_shared_count && (args->value & AMDGPU_GEM_DOMAIN_VRAM)) {
			r = -EINVAL;
			amdgpu_bo_unreserve(robj);
			break;
		}
		if (amdgpu_ttm_tt_get_usermm(robj->tbo.ttm)) {
			r = -EPERM;
			amdgpu_bo_unreserve(robj);
			break;
		}
		robj->preferred_domains = args->value & (AMDGPU_GEM_DOMAIN_VRAM |
							AMDGPU_GEM_DOMAIN_GTT |
							AMDGPU_GEM_DOMAIN_CPU);
		robj->allowed_domains = robj->preferred_domains;
		if (robj->allowed_domains == AMDGPU_GEM_DOMAIN_VRAM)
			robj->allowed_domains |= AMDGPU_GEM_DOMAIN_GTT;

		if (robj->flags & AMDGPU_GEM_CREATE_VM_ALWAYS_VALID)
			amdgpu_vm_bo_invalidate(adev, robj, true);

		amdgpu_bo_unreserve(robj);
		break;
	default:
		amdgpu_bo_unreserve(robj);
		r = -EINVAL;
	}

out:
	drm_gem_object_put_unlocked(gobj);
	return r;
}

int amdgpu_mode_dumb_create(struct drm_file *file_priv,
			    struct drm_device *dev,
			    struct drm_mode_create_dumb *args)
{
	struct amdgpu_device *adev = dev->dev_private;
	struct drm_gem_object *gobj;
	uint32_t handle;
	int r;

	args->pitch = amdgpu_align_pitch(adev, args->width,
					 DIV_ROUND_UP(args->bpp, 8), 0);
	args->size = (u64)args->pitch * args->height;
	args->size = ALIGN(args->size, PAGE_SIZE);

	r = amdgpu_gem_object_create(adev, args->size, 0,
				     AMDGPU_GEM_DOMAIN_VRAM,
				     AMDGPU_GEM_CREATE_CPU_ACCESS_REQUIRED,
				     false, NULL, &gobj);
	if (r)
		return -ENOMEM;

	r = drm_gem_handle_create(file_priv, gobj, &handle);
	/* drop reference from allocate - handle holds it now */
	drm_gem_object_put_unlocked(gobj);
	if (r) {
		return r;
	}
	args->handle = handle;
	return 0;
}

#if defined(CONFIG_DEBUG_FS)
static int amdgpu_debugfs_gem_bo_info(int id, void *ptr, void *data)
{
	struct drm_gem_object *gobj = ptr;
	struct amdgpu_bo *bo = gem_to_amdgpu_bo(gobj);
	struct seq_file *m = data;

	unsigned domain;
	const char *placement;
	unsigned pin_count;
	uint64_t offset;

	domain = amdgpu_mem_type_to_domain(bo->tbo.mem.mem_type);
	switch (domain) {
	case AMDGPU_GEM_DOMAIN_VRAM:
		placement = "VRAM";
		break;
	case AMDGPU_GEM_DOMAIN_GTT:
		placement = " GTT";
		break;
	case AMDGPU_GEM_DOMAIN_CPU:
	default:
		placement = " CPU";
		break;
	}
	seq_printf(m, "\t0x%08x: %12ld byte %s",
		   id, amdgpu_bo_size(bo), placement);

	offset = READ_ONCE(bo->tbo.mem.start);
	if (offset != AMDGPU_BO_INVALID_OFFSET)
		seq_printf(m, " @ 0x%010Lx", offset);

	pin_count = READ_ONCE(bo->pin_count);
	if (pin_count)
		seq_printf(m, " pin count %d", pin_count);
	seq_printf(m, "\n");

	return 0;
}

static int amdgpu_debugfs_gem_info(struct seq_file *m, void *data)
{
	struct drm_info_node *node = (struct drm_info_node *)m->private;
	struct drm_device *dev = node->minor->dev;
	struct drm_file *file;
	int r;

	r = mutex_lock_interruptible(&dev->filelist_mutex);
	if (r)
		return r;

	list_for_each_entry(file, &dev->filelist, lhead) {
		struct task_struct *task;

		/*
		 * Although we have a valid reference on file->pid, that does
		 * not guarantee that the task_struct who called get_pid() is
		 * still alive (e.g. get_pid(current) => fork() => exit()).
		 * Therefore, we need to protect this ->comm access using RCU.
		 */
		rcu_read_lock();
		task = pid_task(file->pid, PIDTYPE_PID);
		seq_printf(m, "pid %8d command %s:\n", pid_nr(file->pid),
			   task ? task->comm : "<unknown>");
		rcu_read_unlock();

		spin_lock(&file->table_lock);
		idr_for_each(&file->object_idr, amdgpu_debugfs_gem_bo_info, m);
		spin_unlock(&file->table_lock);
	}

	mutex_unlock(&dev->filelist_mutex);
	return 0;
}

static const struct drm_info_list amdgpu_debugfs_gem_list[] = {
	{"amdgpu_gem_info", &amdgpu_debugfs_gem_info, 0, NULL},
};
#endif

int amdgpu_debugfs_gem_init(struct amdgpu_device *adev)
{
#if defined(CONFIG_DEBUG_FS)
	return amdgpu_debugfs_add_files(adev, amdgpu_debugfs_gem_list, 1);
#endif
	return 0;
}<|MERGE_RESOLUTION|>--- conflicted
+++ resolved
@@ -514,12 +514,6 @@
 				    uint32_t operation)
 {
 	int r;
-<<<<<<< HEAD
-
-	if (!amdgpu_vm_ready(vm))
-		return;
-=======
->>>>>>> 661e50bc
 
 	if (!amdgpu_vm_ready(vm))
 		return;
@@ -564,11 +558,7 @@
 	int r = 0;
 
 	if (args->va_address < AMDGPU_VA_RESERVED_SIZE) {
-<<<<<<< HEAD
-		dev_err(&dev->pdev->dev,
-=======
 		dev_dbg(&dev->pdev->dev,
->>>>>>> 661e50bc
 			"va_address 0x%LX is in reserved area 0x%LX\n",
 			args->va_address, AMDGPU_VA_RESERVED_SIZE);
 		return -EINVAL;
