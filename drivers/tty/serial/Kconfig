#
# Serial device configuration
#

menu "Serial drivers"
	depends on HAS_IOMEM

#
# The new 8250/16550 serial drivers
config SERIAL_8250
	tristate "8250/16550 and compatible serial support"
	select SERIAL_CORE
	---help---
	  This selects whether you want to include the driver for the standard
	  serial ports.  The standard answer is Y.  People who might say N
	  here are those that are setting up dedicated Ethernet WWW/FTP
	  servers, or users that have one of the various bus mice instead of a
	  serial mouse and don't intend to use their machine's standard serial
	  port for anything.  (Note that the Cyclades and Stallion multi
	  serial port drivers do not need this driver built in for them to
	  work.)

	  To compile this driver as a module, choose M here: the
	  module will be called 8250.
	  [WARNING: Do not compile this driver as a module if you are using
	  non-standard serial ports, since the configuration information will
	  be lost when the driver is unloaded.  This limitation may be lifted
	  in the future.]

	  BTW1: If you have a mouseman serial mouse which is not recognized by
	  the X window system, try running gpm first.

	  BTW2: If you intend to use a software modem (also called Winmodem)
	  under Linux, forget it.  These modems are crippled and require
	  proprietary drivers which are only available under Windows.

	  Most people will say Y or M here, so that they can use serial mice,
	  modems and similar devices connecting to the standard serial ports.

config SERIAL_8250_CONSOLE
	bool "Console on 8250/16550 and compatible serial port"
	depends on SERIAL_8250=y
	select SERIAL_CORE_CONSOLE
	---help---
	  If you say Y here, it will be possible to use a serial port as the
	  system console (the system console is the device which receives all
	  kernel messages and warnings and which allows logins in single user
	  mode). This could be useful if some terminal or printer is connected
	  to that serial port.

	  Even if you say Y here, the currently visible virtual console
	  (/dev/tty0) will still be used as the system console by default, but
	  you can alter that using a kernel command line option such as
	  "console=ttyS1". (Try "man bootparam" or see the documentation of
	  your boot loader (grub or lilo or loadlin) about how to pass options
	  to the kernel at boot time.)

	  If you don't have a VGA card installed and you say Y here, the
	  kernel will automatically use the first serial line, /dev/ttyS0, as
	  system console.

	  You can set that using a kernel command line option such as
	  "console=uart8250,io,0x3f8,9600n8"
	  "console=uart8250,mmio,0xff5e0000,115200n8".
	  and it will switch to normal serial console when the corresponding 
	  port is ready.
	  "earlycon=uart8250,io,0x3f8,9600n8"
	  "earlycon=uart8250,mmio,0xff5e0000,115200n8".
	  it will not only setup early console.

	  If unsure, say N.

config FIX_EARLYCON_MEM
	bool
	depends on X86
	default y

config SERIAL_8250_GSC
	tristate
	depends on SERIAL_8250 && GSC
	default SERIAL_8250

config SERIAL_8250_PCI
	tristate "8250/16550 PCI device support" if EXPERT
	depends on SERIAL_8250 && PCI
	default SERIAL_8250
	help
	  This builds standard PCI serial support. You may be able to
	  disable this feature if you only need legacy serial support.
	  Saves about 9K.

config SERIAL_8250_PNP
	tristate "8250/16550 PNP device support" if EXPERT
	depends on SERIAL_8250 && PNP
	default SERIAL_8250
	help
	  This builds standard PNP serial support. You may be able to
	  disable this feature if you only need legacy serial support.

config SERIAL_8250_FSL
	bool
	depends on SERIAL_8250_CONSOLE && PPC_UDBG_16550
	default PPC

config SERIAL_8250_HP300
	tristate
	depends on SERIAL_8250 && HP300
	default SERIAL_8250

config SERIAL_8250_CS
	tristate "8250/16550 PCMCIA device support"
	depends on PCMCIA && SERIAL_8250
	---help---
	  Say Y here to enable support for 16-bit PCMCIA serial devices,
	  including serial port cards, modems, and the modem functions of
	  multi-function Ethernet/modem cards. (PCMCIA- or PC-cards are
	  credit-card size devices often used with laptops.)

	  To compile this driver as a module, choose M here: the
	  module will be called serial_cs.

	  If unsure, say N.

config SERIAL_8250_NR_UARTS
	int "Maximum number of 8250/16550 serial ports"
	depends on SERIAL_8250
	default "4"
	help
	  Set this to the number of serial ports you want the driver
	  to support.  This includes any ports discovered via ACPI or
	  PCI enumeration and any ports that may be added at run-time
	  via hot-plug, or any ISA multi-port serial cards.

config SERIAL_8250_RUNTIME_UARTS
	int "Number of 8250/16550 serial ports to register at runtime"
	depends on SERIAL_8250
	range 0 SERIAL_8250_NR_UARTS
	default "4"
	help
	  Set this to the maximum number of serial ports you want
	  the kernel to register at boot time.  This can be overridden
	  with the module parameter "nr_uarts", or boot-time parameter
	  8250.nr_uarts

config SERIAL_8250_EXTENDED
	bool "Extended 8250/16550 serial driver options"
	depends on SERIAL_8250
	help
	  If you wish to use any non-standard features of the standard "dumb"
	  driver, say Y here. This includes HUB6 support, shared serial
	  interrupts, special multiport support, support for more than the
	  four COM 1/2/3/4 boards, etc.

	  Note that the answer to this question won't directly affect the
	  kernel: saying N will just cause the configurator to skip all
	  the questions about serial driver options. If unsure, say N.

config SERIAL_8250_MANY_PORTS
	bool "Support more than 4 legacy serial ports"
	depends on SERIAL_8250_EXTENDED && !IA64
	help
	  Say Y here if you have dumb serial boards other than the four
	  standard COM 1/2/3/4 ports. This may happen if you have an AST
	  FourPort, Accent Async, Boca (read the Boca mini-HOWTO, available
	  from <http://www.tldp.org/docs.html#howto>), or other custom
	  serial port hardware which acts similar to standard serial port
	  hardware. If you only use the standard COM 1/2/3/4 ports, you can
	  say N here to save some memory. You can also say Y if you have an
	  "intelligent" multiport card such as Cyclades, Digiboards, etc.

#
# Multi-port serial cards
#

config SERIAL_8250_FOURPORT
	tristate "Support Fourport cards"
	depends on SERIAL_8250 != n && ISA && SERIAL_8250_MANY_PORTS
	help
	  Say Y here if you have an AST FourPort serial board.

	  To compile this driver as a module, choose M here: the module
	  will be called 8250_fourport.

config SERIAL_8250_ACCENT
	tristate "Support Accent cards"
	depends on SERIAL_8250 != n && ISA && SERIAL_8250_MANY_PORTS
	help
	  Say Y here if you have an Accent Async serial board.

	  To compile this driver as a module, choose M here: the module
	  will be called 8250_accent.

config SERIAL_8250_BOCA
	tristate "Support Boca cards"
	depends on SERIAL_8250 != n && ISA && SERIAL_8250_MANY_PORTS
	help
	  Say Y here if you have a Boca serial board.  Please read the Boca
	  mini-HOWTO, available from <http://www.tldp.org/docs.html#howto>

	  To compile this driver as a module, choose M here: the module
	  will be called 8250_boca.

config SERIAL_8250_EXAR_ST16C554
	tristate "Support Exar ST16C554/554D Quad UART"
	depends on SERIAL_8250 != n && ISA && SERIAL_8250_MANY_PORTS
	help
	  The Uplogix Envoy TU301 uses this Exar Quad UART.  If you are
	  tinkering with your Envoy TU301, or have a machine with this UART,
	  say Y here.

	  To compile this driver as a module, choose M here: the module
	  will be called 8250_exar_st16c554.

config SERIAL_8250_HUB6
	tristate "Support Hub6 cards"
	depends on SERIAL_8250 != n && ISA && SERIAL_8250_MANY_PORTS
	help
	  Say Y here if you have a HUB6 serial board.

	  To compile this driver as a module, choose M here: the module
	  will be called 8250_hub6.

config SERIAL_8250_SHARE_IRQ
	bool "Support for sharing serial interrupts"
	depends on SERIAL_8250_EXTENDED
	help
	  Some serial boards have hardware support which allows multiple dumb
	  serial ports on the same board to share a single IRQ. To enable
	  support for this in the serial driver, say Y here.

config SERIAL_8250_DETECT_IRQ
	bool "Autodetect IRQ on standard ports (unsafe)"
	depends on SERIAL_8250_EXTENDED
	help
	  Say Y here if you want the kernel to try to guess which IRQ
	  to use for your serial port.

	  This is considered unsafe; it is far better to configure the IRQ in
	  a boot script using the setserial command.

	  If unsure, say N.

config SERIAL_8250_RSA
	bool "Support RSA serial ports"
	depends on SERIAL_8250_EXTENDED
	help
	  ::: To be written :::

config SERIAL_8250_MCA
	tristate "Support 8250-type ports on MCA buses"
	depends on SERIAL_8250 != n && MCA
	help
	  Say Y here if you have a MCA serial ports.

	  To compile this driver as a module, choose M here: the module
	  will be called 8250_mca.

config SERIAL_8250_ACORN
	tristate "Acorn expansion card serial port support"
	depends on ARCH_ACORN && SERIAL_8250
	help
	  If you have an Atomwide Serial card or Serial Port card for an Acorn
	  system, say Y to this option.  The driver can handle 1, 2, or 3 port
	  cards.  If unsure, say N.

config SERIAL_8250_RM9K
	bool "Support for MIPS RM9xxx integrated serial port"
	depends on SERIAL_8250 != n && SERIAL_RM9000
	select SERIAL_8250_SHARE_IRQ
	help
	  Selecting this option will add support for the integrated serial
	  port hardware found on MIPS RM9122 and similar processors.
	  If unsure, say N.

config SERIAL_8250_DW
	tristate "Support for Synopsys DesignWare 8250 quirks"
	depends on SERIAL_8250 && OF
	help
	  Selecting this option will enable handling of the extra features
	  present in the Synopsys DesignWare APB UART.

comment "Non-8250 serial port support"

config SERIAL_AMBA_PL010
	tristate "ARM AMBA PL010 serial port support"
	depends on ARM_AMBA && (BROKEN || !ARCH_VERSATILE)
	select SERIAL_CORE
	help
	  This selects the ARM(R) AMBA(R) PrimeCell PL010 UART.  If you have
	  an Integrator/AP or Integrator/PP2 platform, or if you have a
	  Cirrus Logic EP93xx CPU, say Y or M here.

	  If unsure, say N.

config SERIAL_AMBA_PL010_CONSOLE
	bool "Support for console on AMBA serial port"
	depends on SERIAL_AMBA_PL010=y
	select SERIAL_CORE_CONSOLE
	---help---
	  Say Y here if you wish to use an AMBA PrimeCell UART as the system
	  console (the system console is the device which receives all kernel
	  messages and warnings and which allows logins in single user mode).

	  Even if you say Y here, the currently visible framebuffer console
	  (/dev/tty0) will still be used as the system console by default, but
	  you can alter that using a kernel command line option such as
	  "console=ttyAM0". (Try "man bootparam" or see the documentation of
	  your boot loader (lilo or loadlin) about how to pass options to the
	  kernel at boot time.)

config SERIAL_AMBA_PL011
	tristate "ARM AMBA PL011 serial port support"
	depends on ARM_AMBA
	select SERIAL_CORE
	help
	  This selects the ARM(R) AMBA(R) PrimeCell PL011 UART.  If you have
	  an Integrator/PP2, Integrator/CP or Versatile platform, say Y or M
	  here.

	  If unsure, say N.

config SERIAL_AMBA_PL011_CONSOLE
	bool "Support for console on AMBA serial port"
	depends on SERIAL_AMBA_PL011=y
	select SERIAL_CORE_CONSOLE
	---help---
	  Say Y here if you wish to use an AMBA PrimeCell UART as the system
	  console (the system console is the device which receives all kernel
	  messages and warnings and which allows logins in single user mode).

	  Even if you say Y here, the currently visible framebuffer console
	  (/dev/tty0) will still be used as the system console by default, but
	  you can alter that using a kernel command line option such as
	  "console=ttyAMA0". (Try "man bootparam" or see the documentation of
	  your boot loader (lilo or loadlin) about how to pass options to the
	  kernel at boot time.)

config SERIAL_SB1250_DUART
	tristate "BCM1xxx on-chip DUART serial support"
	depends on SIBYTE_SB1xxx_SOC=y
	select SERIAL_CORE
	default y
	---help---
	  Support for the asynchronous serial interface (DUART) included in
	  the BCM1250 and derived System-On-a-Chip (SOC) devices.  Note that
	  the letter D in DUART stands for "dual", which is how the device
	  is implemented.  Depending on the SOC configuration there may be
	  one or more DUARTs available of which all are handled.

	  If unsure, say Y.  To compile this driver as a module, choose M here:
	  the module will be called sb1250-duart.

config SERIAL_SB1250_DUART_CONSOLE
	bool "Support for console on a BCM1xxx DUART serial port"
	depends on SERIAL_SB1250_DUART=y
	select SERIAL_CORE_CONSOLE
	default y
	---help---
	  If you say Y here, it will be possible to use a serial port as the
	  system console (the system console is the device which receives all
	  kernel messages and warnings and which allows logins in single user
	  mode).

	  If unsure, say Y.

config SERIAL_ATMEL
	bool "AT91 / AT32 on-chip serial port support"
	depends on (ARM && ARCH_AT91) || AVR32
	select SERIAL_CORE
	help
	  This enables the driver for the on-chip UARTs of the Atmel
	  AT91 and AT32 processors.

config SERIAL_ATMEL_CONSOLE
	bool "Support for console on AT91 / AT32 serial port"
	depends on SERIAL_ATMEL=y
	select SERIAL_CORE_CONSOLE
	help
	  Say Y here if you wish to use an on-chip UART on a Atmel
	  AT91 or AT32 processor as the system console (the system
	  console is the device which receives all kernel messages and
	  warnings and which allows logins in single user mode).

config SERIAL_ATMEL_PDC
	bool "Support DMA transfers on AT91 / AT32 serial port"
	depends on SERIAL_ATMEL
	default y
	help
	  Say Y here if you wish to use the PDC to do DMA transfers to
	  and from the Atmel AT91 / AT32 serial port. In order to
	  actually use DMA transfers, make sure that the use_dma_tx
	  and use_dma_rx members in the atmel_uart_data struct is set
	  appropriately for each port.

	  Note that break and error handling currently doesn't work
	  properly when DMA is enabled. Make sure that ports where
	  this matters don't use DMA.

config SERIAL_ATMEL_TTYAT
	bool "Install as device ttyATn instead of ttySn"
	depends on SERIAL_ATMEL=y
	help
	  Say Y here if you wish to have the internal AT91 / AT32 UARTs
	  appear as /dev/ttyATn (major 204, minor starting at 154)
	  instead of the normal /dev/ttySn (major 4, minor starting at
	  64). This is necessary if you also want other UARTs, such as
	  external 8250/16C550 compatible UARTs.
	  The ttySn nodes are legally reserved for the 8250 serial driver
	  but are often misused by other serial drivers.

	  To use this, you should create suitable ttyATn device nodes in
	  /dev/, and pass "console=ttyATn" to the kernel.

	  Say Y if you have an external 8250/16C550 UART.  If unsure, say N.

config SERIAL_KS8695
	bool "Micrel KS8695 (Centaur) serial port support"
	depends on ARCH_KS8695
	select SERIAL_CORE
	help
	  This selects the Micrel Centaur KS8695 UART.  Say Y here.

config SERIAL_KS8695_CONSOLE
	bool "Support for console on KS8695 (Centaur) serial port"
	depends on SERIAL_KS8695=y
	select SERIAL_CORE_CONSOLE
	help
	  Say Y here if you wish to use a KS8695 (Centaur) UART as the
	  system console (the system console is the device which
	  receives all kernel messages and warnings and which allows
	  logins in single user mode).

config SERIAL_CLPS711X
	tristate "CLPS711X serial port support"
	depends on ARM && ARCH_CLPS711X
	select SERIAL_CORE
	help
	  ::: To be written :::

config SERIAL_CLPS711X_CONSOLE
	bool "Support for console on CLPS711X serial port"
	depends on SERIAL_CLPS711X=y
	select SERIAL_CORE_CONSOLE
	help
	  Even if you say Y here, the currently visible virtual console
	  (/dev/tty0) will still be used as the system console by default, but
	  you can alter that using a kernel command line option such as
	  "console=ttyCL1". (Try "man bootparam" or see the documentation of
	  your boot loader (lilo or loadlin) about how to pass options to the
	  kernel at boot time.)

config SERIAL_SAMSUNG
	tristate "Samsung SoC serial support"
	depends on ARM && PLAT_SAMSUNG
	select SERIAL_CORE
	help
	  Support for the on-chip UARTs on the Samsung S3C24XX series CPUs,
	  providing /dev/ttySAC0, 1 and 2 (note, some machines may not
	  provide all of these ports, depending on how the serial port
	  pins are configured.

config SERIAL_SAMSUNG_UARTS_4
	bool
	depends on ARM && PLAT_SAMSUNG
	default y if !(CPU_S3C2410 || SERIAL_S3C2412 || CPU_S3C2440 || CPU_S3C2442)
	help
	  Internal node for the common case of 4 Samsung compatible UARTs

config SERIAL_SAMSUNG_UARTS
	int
	depends on ARM && PLAT_SAMSUNG
	default 6 if ARCH_S5P6450
	default 4 if SERIAL_SAMSUNG_UARTS_4 || CPU_S3C2416
	default 3
	help
	  Select the number of available UART ports for the Samsung S3C
	  serial driver
	
config SERIAL_SAMSUNG_DEBUG
	bool "Samsung SoC serial debug"
	depends on SERIAL_SAMSUNG && DEBUG_LL
	help
	  Add support for debugging the serial driver. Since this is
	  generally being used as a console, we use our own output
	  routines that go via the low-level debug printascii()
	  function.

config SERIAL_SAMSUNG_CONSOLE
	bool "Support for console on Samsung SoC serial port"
	depends on SERIAL_SAMSUNG=y
	select SERIAL_CORE_CONSOLE
	help
	  Allow selection of the S3C24XX on-board serial ports for use as
	  an virtual console.

	  Even if you say Y here, the currently visible virtual console
	  (/dev/tty0) will still be used as the system console by default, but
	  you can alter that using a kernel command line option such as
	  "console=ttySACx". (Try "man bootparam" or see the documentation of
	  your boot loader about how to pass options to the kernel at
	  boot time.)

<<<<<<< HEAD
config SERIAL_S3C2410
	tristate "Samsung S3C2410 Serial port support"
	depends on SERIAL_SAMSUNG && CPU_S3C2410
	default y if CPU_S3C2410
	help
	  Serial port support for the Samsung S3C2410 SoC

config SERIAL_S3C2412
	tristate "Samsung S3C2412/S3C2413 Serial port support"
	depends on SERIAL_SAMSUNG && CPU_S3C2412
	default y if CPU_S3C2412
	help
	  Serial port support for the Samsung S3C2412 and S3C2413 SoC

config SERIAL_S3C2440
	tristate "Samsung S3C2440/S3C2442/S3C2416 Serial port support"
	depends on SERIAL_SAMSUNG && (CPU_S3C2440 || CPU_S3C2442 || CPU_S3C2416)
	default y if CPU_S3C2440
	default y if CPU_S3C2442
	select SERIAL_SAMSUNG_UARTS_4 if CPU_S3C2416
	help
	  Serial port support for the Samsung S3C2440, S3C2416 and S3C2442 SoC

config SERIAL_S3C6400
	tristate "Samsung S3C6400/S3C6410/S5P6440/S5P6450/S5PC100 Serial port support"
	depends on SERIAL_SAMSUNG && (CPU_S3C6400 || CPU_S3C6410 || CPU_S5P6440 || CPU_S5P6450 || CPU_S5PC100)
	select SERIAL_SAMSUNG_UARTS_4
	default y
	help
	  Serial port support for the Samsung S3C6400, S3C6410, S5P6440, S5P6450
	  and S5PC100 SoCs

config SERIAL_S5PV210
	tristate "Samsung S5PV210 Serial port support"
	depends on SERIAL_SAMSUNG && (CPU_S5PV210 || CPU_EXYNOS4210 || SOC_EXYNOS4212)
	select SERIAL_SAMSUNG_UARTS_4 if (CPU_S5PV210 || CPU_EXYNOS4210 || SOC_EXYNOS4212)
	default y
	help
	  Serial port support for Samsung's S5P Family of SoC's

config SERIAL_SIRFSOC
        tristate "SiRF SoC Platform Serial port support"
        depends on ARM && ARCH_PRIMA2
        select SERIAL_CORE
        help
          Support for the on-chip UART on the CSR SiRFprimaII series,
          providing /dev/ttySiRF0, 1 and 2 (note, some machines may not
          provide all of these ports, depending on how the serial port
          pins are configured).

config SERIAL_SIRFSOC_CONSOLE
        bool "Support for console on SiRF SoC serial port"
        depends on SERIAL_SIRFSOC=y
        select SERIAL_CORE_CONSOLE
        help
          Even if you say Y here, the currently visible virtual console
          (/dev/tty0) will still be used as the system console by default, but
          you can alter that using a kernel command line option such as
          "console=ttySiRFx". (Try "man bootparam" or see the documentation of
          your boot loader about how to pass options to the kernel at
          boot time.)

=======
>>>>>>> b001befe
config SERIAL_MAX3100
	tristate "MAX3100 support"
	depends on SPI
	select SERIAL_CORE
	help
	  MAX3100 chip support

config SERIAL_MAX3107
	tristate "MAX3107 support"
	depends on SPI
	select SERIAL_CORE
	help
	  MAX3107 chip support

config SERIAL_MAX3107_AAVA
	tristate "MAX3107 AAVA platform support"
	depends on X86_MRST && SERIAL_MAX3107 && GPIOLIB
	select SERIAL_CORE
	help
	  Support for the MAX3107 chip configuration found on the AAVA
	  platform. Includes the extra initialisation and GPIO support
	  neded for this device.

config SERIAL_DZ
	bool "DECstation DZ serial driver"
	depends on MACH_DECSTATION && 32BIT
	select SERIAL_CORE
	default y
	---help---
	  DZ11-family serial controllers for DECstations and VAXstations,
	  including the DC7085, M7814, and M7819.

config SERIAL_DZ_CONSOLE
	bool "Support console on DECstation DZ serial driver"
	depends on SERIAL_DZ=y
	select SERIAL_CORE_CONSOLE
	default y
	---help---
	  If you say Y here, it will be possible to use a serial port as the
	  system console (the system console is the device which receives all
	  kernel messages and warnings and which allows logins in single user
	  mode).

	  Note that the firmware uses ttyS3 as the serial console on
	  DECstations that use this driver.

	  If unsure, say Y.

config SERIAL_ZS
	tristate "DECstation Z85C30 serial support"
	depends on MACH_DECSTATION
	select SERIAL_CORE
	default y
	---help---
	  Support for the Zilog 85C350 serial communications controller used
	  for serial ports in newer DECstation systems.  These include the
	  DECsystem 5900 and all models of the DECstation and DECsystem 5000
	  systems except from model 200.

	  If unsure, say Y.  To compile this driver as a module, choose M here:
	  the module will be called zs.

config SERIAL_ZS_CONSOLE
	bool "Support for console on a DECstation Z85C30 serial port"
	depends on SERIAL_ZS=y
	select SERIAL_CORE_CONSOLE
	default y
	---help---
	  If you say Y here, it will be possible to use a serial port as the
	  system console (the system console is the device which receives all
	  kernel messages and warnings and which allows logins in single user
	  mode).

	  Note that the firmware uses ttyS1 as the serial console on the
	  Maxine and ttyS3 on the others using this driver.

	  If unsure, say Y.

config SERIAL_21285
	tristate "DC21285 serial port support"
	depends on ARM && FOOTBRIDGE
	select SERIAL_CORE
	help
	  If you have a machine based on a 21285 (Footbridge) StrongARM(R)/
	  PCI bridge you can enable its onboard serial port by enabling this
	  option.

config SERIAL_21285_CONSOLE
	bool "Console on DC21285 serial port"
	depends on SERIAL_21285=y
	select SERIAL_CORE_CONSOLE
	help
	  If you have enabled the serial port on the 21285 footbridge you can
	  make it the console by answering Y to this option.

	  Even if you say Y here, the currently visible virtual console
	  (/dev/tty0) will still be used as the system console by default, but
	  you can alter that using a kernel command line option such as
	  "console=ttyFB". (Try "man bootparam" or see the documentation of
	  your boot loader (lilo or loadlin) about how to pass options to the
	  kernel at boot time.)

config SERIAL_MPSC
	bool "Marvell MPSC serial port support"
	depends on PPC32 && MV64X60
	select SERIAL_CORE
	help
	  Say Y here if you want to use the Marvell MPSC serial controller.

config SERIAL_MPSC_CONSOLE
	bool "Support for console on Marvell MPSC serial port"
	depends on SERIAL_MPSC
	select SERIAL_CORE_CONSOLE
	help
	  Say Y here if you want to support a serial console on a Marvell MPSC.

config SERIAL_PXA
	bool "PXA serial port support"
	depends on ARCH_PXA || ARCH_MMP
	select SERIAL_CORE
	help
	  If you have a machine based on an Intel XScale PXA2xx CPU you
	  can enable its onboard serial ports by enabling this option.

config SERIAL_PXA_CONSOLE
	bool "Console on PXA serial port"
	depends on SERIAL_PXA
	select SERIAL_CORE_CONSOLE
	help
	  If you have enabled the serial port on the Intel XScale PXA
	  CPU you can make it the console by answering Y to this option.

	  Even if you say Y here, the currently visible virtual console
	  (/dev/tty0) will still be used as the system console by default, but
	  you can alter that using a kernel command line option such as
	  "console=ttySA0". (Try "man bootparam" or see the documentation of
	  your boot loader (lilo or loadlin) about how to pass options to the
	  kernel at boot time.)

config SERIAL_SA1100
	bool "SA1100 serial port support"
	depends on ARM && ARCH_SA1100
	select SERIAL_CORE
	help
	  If you have a machine based on a SA1100/SA1110 StrongARM(R) CPU you
	  can enable its onboard serial port by enabling this option.
	  Please read <file:Documentation/arm/SA1100/serial_UART> for further
	  info.

config SERIAL_SA1100_CONSOLE
	bool "Console on SA1100 serial port"
	depends on SERIAL_SA1100
	select SERIAL_CORE_CONSOLE
	help
	  If you have enabled the serial port on the SA1100/SA1110 StrongARM
	  CPU you can make it the console by answering Y to this option.

	  Even if you say Y here, the currently visible virtual console
	  (/dev/tty0) will still be used as the system console by default, but
	  you can alter that using a kernel command line option such as
	  "console=ttySA0". (Try "man bootparam" or see the documentation of
	  your boot loader (lilo or loadlin) about how to pass options to the
	  kernel at boot time.)

config SERIAL_MRST_MAX3110
	tristate "SPI UART driver for Max3110"
	depends on SPI_DW_PCI
	select SERIAL_CORE
	select SERIAL_CORE_CONSOLE
	help
	  This is the UART protocol driver for the MAX3110 device on
	  the Intel Moorestown platform. On other systems use the max3100
	  driver.

config SERIAL_MFD_HSU
	tristate "Medfield High Speed UART support"
	depends on PCI
	select SERIAL_CORE

config SERIAL_MFD_HSU_CONSOLE
	boolean "Medfile HSU serial console support"
	depends on SERIAL_MFD_HSU=y
	select SERIAL_CORE_CONSOLE

config SERIAL_BFIN
	tristate "Blackfin serial port support"
	depends on BLACKFIN
	select SERIAL_CORE
	select SERIAL_BFIN_UART0 if (BF531 || BF532 || BF533 || BF561)
	help
	  Add support for the built-in UARTs on the Blackfin.

	  To compile this driver as a module, choose M here: the
	  module is named bfin_uart.ko.

config SERIAL_BFIN_CONSOLE
	bool "Console on Blackfin serial port"
	depends on SERIAL_BFIN=y
	select SERIAL_CORE_CONSOLE

choice
	prompt "UART Mode"
	depends on SERIAL_BFIN
	default SERIAL_BFIN_DMA
	help
	  This driver supports the built-in serial ports of the Blackfin family
	  of CPUs

config SERIAL_BFIN_DMA
	bool "DMA mode"
	depends on !DMA_UNCACHED_NONE && KGDB_SERIAL_CONSOLE=n
	help
	  This driver works under DMA mode. If this option is selected, the
	  blackfin simple dma driver is also enabled.

config SERIAL_BFIN_PIO
	bool "PIO mode"
	help
	  This driver works under PIO mode.

endchoice

config SERIAL_BFIN_UART0
	bool "Enable UART0"
	depends on SERIAL_BFIN
	help
	  Enable UART0

config BFIN_UART0_CTSRTS
	bool "Enable UART0 hardware flow control"
	depends on SERIAL_BFIN_UART0
	help
	  Enable hardware flow control in the driver.

config SERIAL_BFIN_UART1
	bool "Enable UART1"
	depends on SERIAL_BFIN && (!BF531 && !BF532 && !BF533 && !BF561)
	help
	  Enable UART1

config BFIN_UART1_CTSRTS
	bool "Enable UART1 hardware flow control"
	depends on SERIAL_BFIN_UART1
	help
	  Enable hardware flow control in the driver.

config SERIAL_BFIN_UART2
	bool "Enable UART2"
	depends on SERIAL_BFIN && (BF54x || BF538 || BF539)
	help
	  Enable UART2

config BFIN_UART2_CTSRTS
	bool "Enable UART2 hardware flow control"
	depends on SERIAL_BFIN_UART2
	help
	  Enable hardware flow control in the driver.

config SERIAL_BFIN_UART3
	bool "Enable UART3"
	depends on SERIAL_BFIN && (BF54x)
	help
	  Enable UART3

config BFIN_UART3_CTSRTS
	bool "Enable UART3 hardware flow control"
	depends on SERIAL_BFIN_UART3
	help
	  Enable hardware flow control in the driver.

config SERIAL_IMX
	bool "IMX serial port support"
	depends on ARCH_MXC
	select SERIAL_CORE
	select RATIONAL
	help
	  If you have a machine based on a Motorola IMX CPU you
	  can enable its onboard serial port by enabling this option.

config SERIAL_IMX_CONSOLE
	bool "Console on IMX serial port"
	depends on SERIAL_IMX
	select SERIAL_CORE_CONSOLE
	help
	  If you have enabled the serial port on the Motorola IMX
	  CPU you can make it the console by answering Y to this option.

	  Even if you say Y here, the currently visible virtual console
	  (/dev/tty0) will still be used as the system console by default, but
	  you can alter that using a kernel command line option such as
	  "console=ttySA0". (Try "man bootparam" or see the documentation of
	  your boot loader (lilo or loadlin) about how to pass options to the
	  kernel at boot time.)

config SERIAL_UARTLITE
	tristate "Xilinx uartlite serial port support"
	depends on PPC32 || MICROBLAZE || MFD_TIMBERDALE
	select SERIAL_CORE
	help
	  Say Y here if you want to use the Xilinx uartlite serial controller.

	  To compile this driver as a module, choose M here: the
	  module will be called uartlite.

config SERIAL_UARTLITE_CONSOLE
	bool "Support for console on Xilinx uartlite serial port"
	depends on SERIAL_UARTLITE=y
	select SERIAL_CORE_CONSOLE
	help
	  Say Y here if you wish to use a Xilinx uartlite as the system
	  console (the system console is the device which receives all kernel
	  messages and warnings and which allows logins in single user mode).

config SERIAL_SUNCORE
	bool
	depends on SPARC
	select SERIAL_CORE
	select SERIAL_CORE_CONSOLE
	default y

config SERIAL_SUNZILOG
	tristate "Sun Zilog8530 serial support"
	depends on SPARC
	help
	  This driver supports the Zilog8530 serial ports found on many Sparc
	  systems.  Say Y or M if you want to be able to these serial ports.

config SERIAL_SUNZILOG_CONSOLE
	bool "Console on Sun Zilog8530 serial port"
	depends on SERIAL_SUNZILOG=y
	help
	  If you would like to be able to use the Zilog8530 serial port
	  on your Sparc system as the console, you can do so by answering
	  Y to this option.

config SERIAL_SUNSU
	tristate "Sun SU serial support"
	depends on SPARC && PCI
	help
	  This driver supports the 8250 serial ports that run the keyboard and
	  mouse on (PCI) UltraSPARC systems.  Say Y or M if you want to be able
	  to these serial ports.

config SERIAL_SUNSU_CONSOLE
	bool "Console on Sun SU serial port"
	depends on SERIAL_SUNSU=y
	help
	  If you would like to be able to use the SU serial port
	  on your Sparc system as the console, you can do so by answering
	  Y to this option.

config SERIAL_MUX
	tristate "Serial MUX support"
	depends on GSC
	select SERIAL_CORE
	default y
	---help---
	  Saying Y here will enable the hardware MUX serial driver for
	  the Nova, K class systems and D class with a 'remote control card'.
	  The hardware MUX is not 8250/16550 compatible therefore the
	  /dev/ttyB0 device is shared between the Serial MUX and the PDC
	  software console. The following steps need to be completed to use
	  the Serial MUX:

	    1. create the device entry (mknod /dev/ttyB0 c 11 0)
	    2. Edit the /etc/inittab to start a getty listening on /dev/ttyB0
	    3. Add device ttyB0 to /etc/securetty (if you want to log on as
		 root on this console.)
	    4. Change the kernel command console parameter to: console=ttyB0

config SERIAL_MUX_CONSOLE
	bool "Support for console on serial MUX"
	depends on SERIAL_MUX=y
	select SERIAL_CORE_CONSOLE
	default y

config PDC_CONSOLE
	bool "PDC software console support"
	depends on PARISC && !SERIAL_MUX && VT
	default n
	help
	  Saying Y here will enable the software based PDC console to be 
	  used as the system console.  This is useful for machines in 
	  which the hardware based console has not been written yet.  The
	  following steps must be competed to use the PDC console:

	    1. create the device entry (mknod /dev/ttyB0 c 11 0)
	    2. Edit the /etc/inittab to start a getty listening on /dev/ttyB0
	    3. Add device ttyB0 to /etc/securetty (if you want to log on as
		 root on this console.)
	    4. Change the kernel command console parameter to: console=ttyB0

config SERIAL_SUNSAB
	tristate "Sun Siemens SAB82532 serial support"
	depends on SPARC && PCI
	help
	  This driver supports the Siemens SAB82532 DUSCC serial ports on newer
	  (PCI) UltraSPARC systems.  Say Y or M if you want to be able to these
	  serial ports.

config SERIAL_SUNSAB_CONSOLE
	bool "Console on Sun Siemens SAB82532 serial port"
	depends on SERIAL_SUNSAB=y
	help
	  If you would like to be able to use the SAB82532 serial port
	  on your Sparc system as the console, you can do so by answering
	  Y to this option.

config SERIAL_SUNHV
	bool "Sun4v Hypervisor Console support"
	depends on SPARC64
	help
	  This driver supports the console device found on SUN4V Sparc
	  systems.  Say Y if you want to be able to use this device.

config SERIAL_IP22_ZILOG
	tristate "SGI Zilog8530 serial support"
	depends on SGI_HAS_ZILOG
	select SERIAL_CORE
	help
	  This driver supports the Zilog8530 serial ports found on SGI
	  systems.  Say Y or M if you want to be able to these serial ports.

config SERIAL_IP22_ZILOG_CONSOLE
	bool "Console on SGI Zilog8530 serial port"
	depends on SERIAL_IP22_ZILOG=y
	select SERIAL_CORE_CONSOLE

config SERIAL_SH_SCI
	tristate "SuperH SCI(F) serial port support"
	depends on HAVE_CLK && (SUPERH || ARCH_SHMOBILE)
	select SERIAL_CORE

config SERIAL_SH_SCI_NR_UARTS
	int "Maximum number of SCI(F) serial ports"
	depends on SERIAL_SH_SCI
	default "2"

config SERIAL_SH_SCI_CONSOLE
	bool "Support for console on SuperH SCI(F)"
	depends on SERIAL_SH_SCI=y
	select SERIAL_CORE_CONSOLE

config SERIAL_SH_SCI_DMA
	bool "DMA support"
	depends on SERIAL_SH_SCI && SH_DMAE && EXPERIMENTAL

config SERIAL_PNX8XXX
	bool "Enable PNX8XXX SoCs' UART Support"
	depends on MIPS && (SOC_PNX8550 || SOC_PNX833X)
	select SERIAL_CORE
	help
	  If you have a MIPS-based Philips SoC such as PNX8550 or PNX8330
	  and you want to use serial ports, say Y.  Otherwise, say N.

config SERIAL_PNX8XXX_CONSOLE
	bool "Enable PNX8XX0 serial console"
	depends on SERIAL_PNX8XXX
	select SERIAL_CORE_CONSOLE
	help
	  If you have a MIPS-based Philips SoC such as PNX8550 or PNX8330
	  and you want to use serial console, say Y. Otherwise, say N.

config SERIAL_CORE
	tristate

config SERIAL_CORE_CONSOLE
	bool

config CONSOLE_POLL
	bool

config SERIAL_68328
	bool "68328 serial support"
	depends on M68328 || M68EZ328 || M68VZ328
	help
	  This driver supports the built-in serial port of the Motorola 68328
	  (standard, EZ and VZ varieties).

config SERIAL_68328_RTS_CTS
	bool "Support RTS/CTS on 68328 serial port"
	depends on SERIAL_68328

config SERIAL_MCF
	bool "Coldfire serial support"
	depends on COLDFIRE
	select SERIAL_CORE
	help
	  This serial driver supports the Freescale Coldfire serial ports.

config SERIAL_MCF_BAUDRATE
	int "Default baudrate for Coldfire serial ports"
	depends on SERIAL_MCF
	default 19200
	help
	  This setting lets you define what the default baudrate is for the
	  ColdFire serial ports. The usual default varies from board to board,
	  and this setting is a way of catering for that.

config SERIAL_MCF_CONSOLE
	bool "Coldfire serial console support"
	depends on SERIAL_MCF
	select SERIAL_CORE_CONSOLE
	help
	  Enable a ColdFire internal serial port to be the system console.

config SERIAL_PMACZILOG
	tristate "Mac or PowerMac z85c30 ESCC support"
	depends on (M68K && MAC) || (PPC_OF && PPC_PMAC)
	select SERIAL_CORE
	help
	  This driver supports the Zilog z85C30 serial ports found on
	  (Power)Mac machines.
	  Say Y or M if you want to be able to these serial ports.

config SERIAL_PMACZILOG_TTYS
	bool "Use ttySn device nodes for Zilog z85c30"
	depends on SERIAL_PMACZILOG
	help
	  The pmac_zilog driver for the z85C30 chip on many powermacs
	  historically used the device numbers for /dev/ttySn.  The
	  8250 serial port driver also uses these numbers, which means
	  the two drivers being unable to coexist; you could not use
	  both z85C30 and 8250 type ports at the same time.

	  If this option is not selected, the pmac_zilog driver will
	  use the device numbers allocated for /dev/ttyPZn.  This allows
	  the pmac_zilog and 8250 drivers to co-exist, but may cause
	  existing userspace setups to break.  Programs that need to
	  access the built-in serial ports on powermacs will need to
	  be reconfigured to use /dev/ttyPZn instead of /dev/ttySn.

	  If you enable this option, any z85c30 ports in the system will
	  be registered as ttyS0 onwards as in the past, and you will be
	  unable to use the 8250 module for PCMCIA or other 16C550-style
	  UARTs.

	  Say N unless you need the z85c30 ports on your (Power)Mac
	  to appear as /dev/ttySn.

config SERIAL_PMACZILOG_CONSOLE
	bool "Console on Mac or PowerMac z85c30 serial port"
	depends on SERIAL_PMACZILOG=y
	select SERIAL_CORE_CONSOLE
	help
	  If you would like to be able to use the z85c30 serial port
	  on your (Power)Mac as the console, you can do so by answering
	  Y to this option.

config SERIAL_CPM
	tristate "CPM SCC/SMC serial port support"
	depends on CPM2 || 8xx
	select SERIAL_CORE
	help
	  This driver supports the SCC and SMC serial ports on Motorola 
	  embedded PowerPC that contain a CPM1 (8xx) or CPM2 (8xxx)

config SERIAL_CPM_CONSOLE
	bool "Support for console on CPM SCC/SMC serial port"
	depends on SERIAL_CPM=y
	select SERIAL_CORE_CONSOLE
	help
	  Say Y here if you wish to use a SCC or SMC CPM UART as the system
	  console (the system console is the device which receives all kernel
	  messages and warnings and which allows logins in single user mode).

	  Even if you say Y here, the currently visible framebuffer console
	  (/dev/tty0) will still be used as the system console by default, but
	  you can alter that using a kernel command line option such as
	  "console=ttyCPM0". (Try "man bootparam" or see the documentation of
	  your boot loader (lilo or loadlin) about how to pass options to the
	  kernel at boot time.)

config SERIAL_SGI_L1_CONSOLE
	bool "SGI Altix L1 serial console support"
	depends on IA64_GENERIC || IA64_SGI_SN2
	select SERIAL_CORE
	select SERIAL_CORE_CONSOLE
	help
		If you have an SGI Altix and you would like to use the system
		controller serial port as your console (you want this!),
		say Y.  Otherwise, say N.

config SERIAL_MPC52xx
	tristate "Freescale MPC52xx/MPC512x family PSC serial support"
	depends on PPC_MPC52xx || PPC_MPC512x
	select SERIAL_CORE
	help
	  This driver supports MPC52xx and MPC512x PSC serial ports. If you would
	  like to use them, you must answer Y or M to this option. Note that
	  for use as console, it must be included in kernel and not as a
	  module.

config SERIAL_MPC52xx_CONSOLE
	bool "Console on a Freescale MPC52xx/MPC512x family PSC serial port"
	depends on SERIAL_MPC52xx=y
	select SERIAL_CORE_CONSOLE
	help
	  Select this options if you'd like to use one of the PSC serial port
	  of the Freescale MPC52xx family as a console.

config SERIAL_MPC52xx_CONSOLE_BAUD
	int "Freescale MPC52xx/MPC512x family PSC serial port baud"
	depends on SERIAL_MPC52xx_CONSOLE=y
	default "9600"
	help
	  Select the MPC52xx console baud rate.
	  This value is only used if the bootloader doesn't pass in the
	  console baudrate

config SERIAL_ICOM
	tristate "IBM Multiport Serial Adapter"
	depends on PCI && (PPC_ISERIES || PPC_PSERIES)
	select SERIAL_CORE
	select FW_LOADER
	help
	  This driver is for a family of multiport serial adapters
	  including 2 port RVX, 2 port internal modem, 4 port internal
	  modem and a split 1 port RVX and 1 port internal modem.

	  This driver can also be built as a module.  If so, the module
	  will be called icom.

config SERIAL_M32R_SIO
	bool "M32R SIO I/F"
	depends on M32R
	default y
	select SERIAL_CORE
	help
	  Say Y here if you want to use the M32R serial controller.

config SERIAL_M32R_SIO_CONSOLE
	bool "use SIO console"
	depends on SERIAL_M32R_SIO=y
	select SERIAL_CORE_CONSOLE
	help
	  Say Y here if you want to support a serial console.

	  If you use an M3T-M32700UT or an OPSPUT platform,
	  please say also y for SERIAL_M32R_PLDSIO.

config SERIAL_M32R_PLDSIO
	bool "M32R SIO I/F on a PLD"
	depends on SERIAL_M32R_SIO=y && (PLAT_OPSPUT || PLAT_USRV || PLAT_M32700UT)
	default n
	help
	  Say Y here if you want to use the M32R serial controller
	  on a PLD (Programmable Logic Device).

	  If you use an M3T-M32700UT or an OPSPUT platform,
	  please say Y.

config SERIAL_TXX9
	bool "TMPTX39XX/49XX SIO support"
	depends on HAS_TXX9_SERIAL
	select SERIAL_CORE
	default y

config HAS_TXX9_SERIAL
	bool

config SERIAL_TXX9_NR_UARTS
	int "Maximum number of TMPTX39XX/49XX SIO ports"
	depends on SERIAL_TXX9
	default "6"

config SERIAL_TXX9_CONSOLE
	bool "TMPTX39XX/49XX SIO Console support"
	depends on SERIAL_TXX9=y
	select SERIAL_CORE_CONSOLE

config SERIAL_TXX9_STDSERIAL
	bool "TX39XX/49XX SIO act as standard serial"
	depends on !SERIAL_8250 && SERIAL_TXX9

config SERIAL_VR41XX
	tristate "NEC VR4100 series Serial Interface Unit support"
	depends on CPU_VR41XX
	select SERIAL_CORE
	help
	  If you have a NEC VR4100 series processor and you want to use
	  Serial Interface Unit(SIU) or Debug Serial Interface Unit(DSIU)
	  (not include VR4111/VR4121 DSIU), say Y.  Otherwise, say N.

config SERIAL_VR41XX_CONSOLE
	bool "Enable NEC VR4100 series Serial Interface Unit console"
	depends on SERIAL_VR41XX=y
	select SERIAL_CORE_CONSOLE
	help
	  If you have a NEC VR4100 series processor and you want to use
	  a console on a serial port, say Y.  Otherwise, say N.

config SERIAL_JSM
	tristate "Digi International NEO PCI Support"
	depends on PCI
	select SERIAL_CORE
	help
	  This is a driver for Digi International's Neo series
	  of cards which provide multiple serial ports. You would need
	  something like this to connect more than two modems to your Linux
	  box, for instance in order to become a dial-in server. This driver
	  supports PCI boards only.

	  If you have a card like this, say Y here, otherwise say N.

	  To compile this driver as a module, choose M here: the
	  module will be called jsm.

config SERIAL_SGI_IOC4
	tristate "SGI IOC4 controller serial support"
	depends on (IA64_GENERIC || IA64_SGI_SN2) && SGI_IOC4
	select SERIAL_CORE
	help
		If you have an SGI Altix with an IOC4 based Base IO card
		and wish to use the serial ports on this card, say Y.
		Otherwise, say N.

config SERIAL_SGI_IOC3
	tristate "SGI Altix IOC3 serial support"
	depends on (IA64_GENERIC || IA64_SGI_SN2) && SGI_IOC3
	select SERIAL_CORE
	help
	  If you have an SGI Altix with an IOC3 serial card,
	  say Y or M.  Otherwise, say N.

config SERIAL_MSM
	bool "MSM on-chip serial port support"
	depends on ARM && ARCH_MSM
	select SERIAL_CORE

config SERIAL_MSM_CONSOLE
	bool "MSM serial console support"
	depends on SERIAL_MSM=y
	select SERIAL_CORE_CONSOLE

config SERIAL_MSM_HS
	tristate "MSM UART High Speed: Serial Driver"
	depends on ARCH_MSM
	select SERIAL_CORE
	help
	  If you have a machine based on MSM family of SoCs, you
	  can enable its onboard high speed serial port by enabling
	  this option.

	  Choose M here to compile it as a module. The module will be
	  called msm_serial_hs.

config SERIAL_VT8500
	bool "VIA VT8500 on-chip serial port support"
	depends on ARM && ARCH_VT8500
	select SERIAL_CORE

config SERIAL_VT8500_CONSOLE
	bool "VIA VT8500 serial console support"
	depends on SERIAL_VT8500=y
	select SERIAL_CORE_CONSOLE

config SERIAL_NETX
	tristate "NetX serial port support"
	depends on ARM && ARCH_NETX
	select SERIAL_CORE
	help
	  If you have a machine based on a Hilscher NetX SoC you
	  can enable its onboard serial port by enabling this option.

          To compile this driver as a module, choose M here: the
          module will be called netx-serial.

config SERIAL_NETX_CONSOLE
	bool "Console on NetX serial port"
	depends on SERIAL_NETX=y
	select SERIAL_CORE_CONSOLE
	help
	  If you have enabled the serial port on the Hilscher NetX SoC
	  you can make it the console by answering Y to this option.

config SERIAL_OF_PLATFORM
	tristate "Serial port on Open Firmware platform bus"
	depends on OF
	depends on SERIAL_8250 || SERIAL_OF_PLATFORM_NWPSERIAL
	help
	  If you have a PowerPC based system that has serial ports
	  on a platform specific bus, you should enable this option.
	  Currently, only 8250 compatible ports are supported, but
	  others can easily be added.

config SERIAL_OMAP
	tristate "OMAP serial port support"
	depends on ARCH_OMAP2PLUS
	select SERIAL_CORE
	help
	  If you have a machine based on an Texas Instruments OMAP CPU you
	  can enable its onboard serial ports by enabling this option.

	  By enabling this option you take advantage of dma feature available
	  with the omap-serial driver. DMA support can be enabled from platform
	  data.

config SERIAL_OMAP_CONSOLE
	bool "Console on OMAP serial port"
	depends on SERIAL_OMAP
	select SERIAL_CORE_CONSOLE
	help
	  Select this option if you would like to use omap serial port as
	  console.

	  Even if you say Y here, the currently visible virtual console
	  (/dev/tty0) will still be used as the system console by default, but
	  you can alter that using a kernel command line option such as
	  "console=ttyOx". (Try "man bootparam" or see the documentation of
	  your boot loader about how to pass options to the kernel at
	  boot time.)

config SERIAL_OF_PLATFORM_NWPSERIAL
	tristate "NWP serial port driver"
	depends on PPC_OF && PPC_DCR
	select SERIAL_OF_PLATFORM
	select SERIAL_CORE_CONSOLE
	select SERIAL_CORE
	help
	  This driver supports the cell network processor nwp serial
	  device.

config SERIAL_OF_PLATFORM_NWPSERIAL_CONSOLE
	bool "Console on NWP serial port"
	depends on SERIAL_OF_PLATFORM_NWPSERIAL=y
	select SERIAL_CORE_CONSOLE
	help
	  Support for Console on the NWP serial ports.

config SERIAL_LANTIQ
	bool "Lantiq serial driver"
	depends on LANTIQ
	select SERIAL_CORE
	select SERIAL_CORE_CONSOLE
	help
	  Support for console and UART on Lantiq SoCs.

config SERIAL_QE
	tristate "Freescale QUICC Engine serial port support"
	depends on QUICC_ENGINE
	select SERIAL_CORE
	select FW_LOADER
	default n
	help
	  This driver supports the QE serial ports on Freescale embedded
	  PowerPC that contain a QUICC Engine.

config SERIAL_SC26XX
	tristate "SC2681/SC2692 serial port support"
	depends on SNI_RM
	select SERIAL_CORE
	help
	  This is a driver for the onboard serial ports of
	  older RM400 machines.

config SERIAL_SC26XX_CONSOLE
	bool "Console on SC2681/SC2692 serial port"
	depends on SERIAL_SC26XX=y
	select SERIAL_CORE_CONSOLE
	help
	  Support for Console on SC2681/SC2692 serial ports.

config SERIAL_BFIN_SPORT
	tristate "Blackfin SPORT emulate UART"
	depends on BLACKFIN
	select SERIAL_CORE
	help
	  Enable SPORT emulate UART on Blackfin series.

	  To compile this driver as a module, choose M here: the
	  module will be called bfin_sport_uart.

config SERIAL_BFIN_SPORT_CONSOLE
	bool "Console on Blackfin sport emulated uart"
	depends on SERIAL_BFIN_SPORT=y
	select SERIAL_CORE_CONSOLE

config SERIAL_BFIN_SPORT0_UART
	bool "Enable UART over SPORT0"
	depends on SERIAL_BFIN_SPORT && !(BF542 || BF544)
	help
	  Enable UART over SPORT0

config SERIAL_BFIN_SPORT0_UART_CTSRTS
	bool "Enable UART over SPORT0 hardware flow control"
	depends on SERIAL_BFIN_SPORT0_UART
	help
	  Enable hardware flow control in the driver.

config SERIAL_BFIN_SPORT1_UART
	bool "Enable UART over SPORT1"
	depends on SERIAL_BFIN_SPORT
	help
	  Enable UART over SPORT1

config SERIAL_BFIN_SPORT1_UART_CTSRTS
	bool "Enable UART over SPORT1 hardware flow control"
	depends on SERIAL_BFIN_SPORT1_UART
	help
	  Enable hardware flow control in the driver.

config SERIAL_BFIN_SPORT2_UART
	bool "Enable UART over SPORT2"
	depends on SERIAL_BFIN_SPORT && (BF54x || BF538 || BF539)
	help
	  Enable UART over SPORT2

config SERIAL_BFIN_SPORT2_UART_CTSRTS
	bool "Enable UART over SPORT2 hardware flow control"
	depends on SERIAL_BFIN_SPORT2_UART
	help
	  Enable hardware flow control in the driver.

config SERIAL_BFIN_SPORT3_UART
	bool "Enable UART over SPORT3"
	depends on SERIAL_BFIN_SPORT && (BF54x || BF538 || BF539)
	help
	  Enable UART over SPORT3

config SERIAL_BFIN_SPORT3_UART_CTSRTS
	bool "Enable UART over SPORT3 hardware flow control"
	depends on SERIAL_BFIN_SPORT3_UART
	help
	  Enable hardware flow control in the driver.

config SERIAL_TIMBERDALE
	tristate "Support for timberdale UART"
	select SERIAL_CORE
	---help---
	Add support for UART controller on timberdale.

config SERIAL_BCM63XX
	tristate "bcm63xx serial port support"
	select SERIAL_CORE
	depends on BCM63XX
	help
	  If you have a bcm63xx CPU, you can enable its onboard
	  serial port by enabling this options.

          To compile this driver as a module, choose M here: the
          module will be called bcm963xx_uart.

config SERIAL_BCM63XX_CONSOLE
	bool "Console on bcm63xx serial port"
	depends on SERIAL_BCM63XX=y
	select SERIAL_CORE_CONSOLE
	help
	  If you have enabled the serial port on the bcm63xx CPU
	  you can make it the console by answering Y to this option.

config SERIAL_GRLIB_GAISLER_APBUART
	tristate "GRLIB APBUART serial support"
	depends on OF && SPARC
	select SERIAL_CORE
	---help---
	Add support for the GRLIB APBUART serial port.

config SERIAL_GRLIB_GAISLER_APBUART_CONSOLE
	bool "Console on GRLIB APBUART serial port"
	depends on SERIAL_GRLIB_GAISLER_APBUART=y
	select SERIAL_CORE_CONSOLE
	help
	Support for running a console on the GRLIB APBUART

config SERIAL_ALTERA_JTAGUART
	tristate "Altera JTAG UART support"
	select SERIAL_CORE
	help
	  This driver supports the Altera JTAG UART port.

config SERIAL_ALTERA_JTAGUART_CONSOLE
	bool "Altera JTAG UART console support"
	depends on SERIAL_ALTERA_JTAGUART=y
	select SERIAL_CORE_CONSOLE
	help
	  Enable a Altera JTAG UART port to be the system console.

config SERIAL_ALTERA_JTAGUART_CONSOLE_BYPASS
	bool "Bypass output when no connection"
	depends on SERIAL_ALTERA_JTAGUART_CONSOLE
	select SERIAL_CORE_CONSOLE
	help
	  Bypass console output and keep going even if there is no
	  JTAG terminal connection with the host.

config SERIAL_ALTERA_UART
	tristate "Altera UART support"
	select SERIAL_CORE
	help
	  This driver supports the Altera softcore UART port.

config SERIAL_ALTERA_UART_MAXPORTS
	int "Maximum number of Altera UART ports"
	depends on SERIAL_ALTERA_UART
	default 4
	help
	  This setting lets you define the maximum number of the Altera
	  UART ports. The usual default varies from board to board, and
	  this setting is a way of catering for that.

config SERIAL_ALTERA_UART_BAUDRATE
	int "Default baudrate for Altera UART ports"
	depends on SERIAL_ALTERA_UART
	default 115200
	help
	  This setting lets you define what the default baudrate is for the
	  Altera UART ports. The usual default varies from board to board,
	  and this setting is a way of catering for that.

config SERIAL_ALTERA_UART_CONSOLE
	bool "Altera UART console support"
	depends on SERIAL_ALTERA_UART=y
	select SERIAL_CORE_CONSOLE
	help
	  Enable a Altera UART port to be the system console.

config SERIAL_IFX6X60
        tristate "SPI protocol driver for Infineon 6x60 modem (EXPERIMENTAL)"
	depends on GPIOLIB && SPI && EXPERIMENTAL
	help
	  Support for the IFX6x60 modem devices on Intel MID platforms.

config SERIAL_PCH_UART
	tristate "Intel EG20T PCH/LAPIS Semicon IOH(ML7213/ML7223/ML7831) UART"
	depends on PCI
	select SERIAL_CORE
	help
	  This driver is for PCH(Platform controller Hub) UART of Intel EG20T
	  which is an IOH(Input/Output Hub) for x86 embedded processor.
	  Enabling PCH_DMA, this PCH UART works as DMA mode.

	  This driver also can be used for LAPIS Semiconductor IOH(Input/
	  Output Hub), ML7213, ML7223 and ML7831.
	  ML7213 IOH is for IVI(In-Vehicle Infotainment) use, ML7223 IOH is
	  for MP(Media Phone) use and ML7831 IOH is for general purpose use.
	  ML7213/ML7223/ML7831 is companion chip for Intel Atom E6xx series.
	  ML7213/ML7223/ML7831 is completely compatible for Intel EG20T PCH.

config SERIAL_PCH_UART_CONSOLE
	bool "Support for console on Intel EG20T PCH UART/OKI SEMICONDUCTOR ML7213 IOH"
	depends on SERIAL_PCH_UART=y
	select SERIAL_CORE_CONSOLE
	help
	  Say Y here if you wish to use the PCH UART as the system console
	  (the system  console is the device which receives all kernel messages and
	  warnings and which allows logins in single user mode).

config SERIAL_MSM_SMD
	bool "Enable tty device interface for some SMD ports"
	default n
	depends on MSM_SMD
	help
	  Enables userspace clients to read and write to some streaming SMD
	  ports via tty device interface for MSM chipset.

config SERIAL_MXS_AUART
	depends on ARCH_MXS
	tristate "MXS AUART support"
	select SERIAL_CORE
	help
	  This driver supports the MXS Application UART (AUART) port.

config SERIAL_MXS_AUART_CONSOLE
	bool "MXS AUART console support"
	depends on SERIAL_MXS_AUART=y
	select SERIAL_CORE_CONSOLE
	help
	  Enable a MXS AUART port to be the system console.

config SERIAL_XILINX_PS_UART
	tristate "Xilinx PS UART support"
	select SERIAL_CORE
	help
	  This driver supports the Xilinx PS UART port.

config SERIAL_XILINX_PS_UART_CONSOLE
	bool "Xilinx PS UART console support"
	depends on SERIAL_XILINX_PS_UART=y
	select SERIAL_CORE_CONSOLE
	help
	  Enable a Xilinx PS UART port to be the system console.

endmenu<|MERGE_RESOLUTION|>--- conflicted
+++ resolved
@@ -499,47 +499,6 @@
 	  "console=ttySACx". (Try "man bootparam" or see the documentation of
 	  your boot loader about how to pass options to the kernel at
 	  boot time.)
-
-<<<<<<< HEAD
-config SERIAL_S3C2410
-	tristate "Samsung S3C2410 Serial port support"
-	depends on SERIAL_SAMSUNG && CPU_S3C2410
-	default y if CPU_S3C2410
-	help
-	  Serial port support for the Samsung S3C2410 SoC
-
-config SERIAL_S3C2412
-	tristate "Samsung S3C2412/S3C2413 Serial port support"
-	depends on SERIAL_SAMSUNG && CPU_S3C2412
-	default y if CPU_S3C2412
-	help
-	  Serial port support for the Samsung S3C2412 and S3C2413 SoC
-
-config SERIAL_S3C2440
-	tristate "Samsung S3C2440/S3C2442/S3C2416 Serial port support"
-	depends on SERIAL_SAMSUNG && (CPU_S3C2440 || CPU_S3C2442 || CPU_S3C2416)
-	default y if CPU_S3C2440
-	default y if CPU_S3C2442
-	select SERIAL_SAMSUNG_UARTS_4 if CPU_S3C2416
-	help
-	  Serial port support for the Samsung S3C2440, S3C2416 and S3C2442 SoC
-
-config SERIAL_S3C6400
-	tristate "Samsung S3C6400/S3C6410/S5P6440/S5P6450/S5PC100 Serial port support"
-	depends on SERIAL_SAMSUNG && (CPU_S3C6400 || CPU_S3C6410 || CPU_S5P6440 || CPU_S5P6450 || CPU_S5PC100)
-	select SERIAL_SAMSUNG_UARTS_4
-	default y
-	help
-	  Serial port support for the Samsung S3C6400, S3C6410, S5P6440, S5P6450
-	  and S5PC100 SoCs
-
-config SERIAL_S5PV210
-	tristate "Samsung S5PV210 Serial port support"
-	depends on SERIAL_SAMSUNG && (CPU_S5PV210 || CPU_EXYNOS4210 || SOC_EXYNOS4212)
-	select SERIAL_SAMSUNG_UARTS_4 if (CPU_S5PV210 || CPU_EXYNOS4210 || SOC_EXYNOS4212)
-	default y
-	help
-	  Serial port support for Samsung's S5P Family of SoC's
 
 config SERIAL_SIRFSOC
         tristate "SiRF SoC Platform Serial port support"
@@ -563,8 +522,6 @@
           your boot loader about how to pass options to the kernel at
           boot time.)
 
-=======
->>>>>>> b001befe
 config SERIAL_MAX3100
 	tristate "MAX3100 support"
 	depends on SPI
