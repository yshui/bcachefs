/* SPDX-License-Identifier: GPL-2.0 */
/*
 *    Copyright IBM Corp. 1999, 2012
 *    Author(s): Hartmut Penner <hp@de.ibm.com>,
 *		 Martin Schwidefsky <schwidefsky@de.ibm.com>,
 *		 Denis Joseph Barrow,
 */

#ifndef _ASM_S390_LOWCORE_H
#define _ASM_S390_LOWCORE_H

#include <linux/types.h>
#include <asm/ptrace.h>
#include <asm/cpu.h>
#include <asm/types.h>

#define LC_ORDER 1
#define LC_PAGES 2

struct lowcore {
	__u8	pad_0x0000[0x0014-0x0000];	/* 0x0000 */
	__u32	ipl_parmblock_ptr;		/* 0x0014 */
	__u8	pad_0x0018[0x0080-0x0018];	/* 0x0018 */
	__u32	ext_params;			/* 0x0080 */
	__u16	ext_cpu_addr;			/* 0x0084 */
	__u16	ext_int_code;			/* 0x0086 */
	__u16	svc_ilc;			/* 0x0088 */
	__u16	svc_code;			/* 0x008a */
	__u16	pgm_ilc;			/* 0x008c */
	__u16	pgm_code;			/* 0x008e */
	__u32	data_exc_code;			/* 0x0090 */
	__u16	mon_class_num;			/* 0x0094 */
	__u8	per_code;			/* 0x0096 */
	__u8	per_atmid;			/* 0x0097 */
	__u64	per_address;			/* 0x0098 */
	__u8	exc_access_id;			/* 0x00a0 */
	__u8	per_access_id;			/* 0x00a1 */
	__u8	op_access_id;			/* 0x00a2 */
	__u8	ar_mode_id;			/* 0x00a3 */
	__u8	pad_0x00a4[0x00a8-0x00a4];	/* 0x00a4 */
	__u64	trans_exc_code;			/* 0x00a8 */
	__u64	monitor_code;			/* 0x00b0 */
	__u16	subchannel_id;			/* 0x00b8 */
	__u16	subchannel_nr;			/* 0x00ba */
	__u32	io_int_parm;			/* 0x00bc */
	__u32	io_int_word;			/* 0x00c0 */
	__u8	pad_0x00c4[0x00c8-0x00c4];	/* 0x00c4 */
	__u32	stfl_fac_list;			/* 0x00c8 */
	__u8	pad_0x00cc[0x00e8-0x00cc];	/* 0x00cc */
	__u64	mcck_interruption_code;		/* 0x00e8 */
	__u8	pad_0x00f0[0x00f4-0x00f0];	/* 0x00f0 */
	__u32	external_damage_code;		/* 0x00f4 */
	__u64	failing_storage_address;	/* 0x00f8 */
	__u8	pad_0x0100[0x0110-0x0100];	/* 0x0100 */
	__u64	breaking_event_addr;		/* 0x0110 */
	__u8	pad_0x0118[0x0120-0x0118];	/* 0x0118 */
	psw_t	restart_old_psw;		/* 0x0120 */
	psw_t	external_old_psw;		/* 0x0130 */
	psw_t	svc_old_psw;			/* 0x0140 */
	psw_t	program_old_psw;		/* 0x0150 */
	psw_t	mcck_old_psw;			/* 0x0160 */
	psw_t	io_old_psw;			/* 0x0170 */
	__u8	pad_0x0180[0x01a0-0x0180];	/* 0x0180 */
	psw_t	restart_psw;			/* 0x01a0 */
	psw_t	external_new_psw;		/* 0x01b0 */
	psw_t	svc_new_psw;			/* 0x01c0 */
	psw_t	program_new_psw;		/* 0x01d0 */
	psw_t	mcck_new_psw;			/* 0x01e0 */
	psw_t	io_new_psw;			/* 0x01f0 */

	/* Save areas. */
	__u64	save_area_sync[8];		/* 0x0200 */
	__u64	save_area_async[8];		/* 0x0240 */
	__u64	save_area_restart[1];		/* 0x0280 */

	/* CPU flags. */
	__u64	cpu_flags;			/* 0x0288 */

	/* Return psws. */
	psw_t	return_psw;			/* 0x0290 */
	psw_t	return_mcck_psw;		/* 0x02a0 */

	/* CPU accounting and timing values. */
	__u64	sync_enter_timer;		/* 0x02b0 */
	__u64	async_enter_timer;		/* 0x02b8 */
	__u64	mcck_enter_timer;		/* 0x02c0 */
	__u64	exit_timer;			/* 0x02c8 */
	__u64	user_timer;			/* 0x02d0 */
	__u64	guest_timer;			/* 0x02d8 */
	__u64	system_timer;			/* 0x02e0 */
	__u64	hardirq_timer;			/* 0x02e8 */
	__u64	softirq_timer;			/* 0x02f0 */
	__u64	steal_timer;			/* 0x02f8 */
	__u64	last_update_timer;		/* 0x0300 */
	__u64	last_update_clock;		/* 0x0308 */
	__u64	int_clock;			/* 0x0310 */
	__u64	mcck_clock;			/* 0x0318 */
	__u64	clock_comparator;		/* 0x0320 */
	__u64	boot_clock[2];			/* 0x0328 */

	/* Current process. */
	__u64	current_task;			/* 0x0338 */
	__u64	kernel_stack;			/* 0x0340 */

	/* Interrupt, panic and restart stack. */
	__u64	async_stack;			/* 0x0348 */
	__u64	panic_stack;			/* 0x0350 */
	__u64	restart_stack;			/* 0x0358 */

	/* Restart function and parameter. */
	__u64	restart_fn;			/* 0x0360 */
	__u64	restart_data;			/* 0x0368 */
	__u64	restart_source;			/* 0x0370 */

	/* Address space pointer. */
	__u64	kernel_asce;			/* 0x0378 */
	__u64	user_asce;			/* 0x0380 */
	__u64	vdso_asce;			/* 0x0388 */

	/*
	 * The lpp and current_pid fields form a
	 * 64-bit value that is set as program
	 * parameter with the LPP instruction.
	 */
	__u32	lpp;				/* 0x0390 */
	__u32	current_pid;			/* 0x0394 */

	/* SMP info area */
	__u32	cpu_nr;				/* 0x0398 */
	__u32	softirq_pending;		/* 0x039c */
	__u32	preempt_count;			/* 0x03a0 */
	__u32	spinlock_lockval;		/* 0x03a4 */
	__u32	spinlock_index;			/* 0x03a8 */
	__u32	fpu_flags;			/* 0x03ac */
	__u64	percpu_offset;			/* 0x03b0 */
	__u64	vdso_per_cpu_data;		/* 0x03b8 */
	__u64	machine_flags;			/* 0x03c0 */
	__u64	gmap;				/* 0x03c8 */
<<<<<<< HEAD
	__u8	pad_0x03d0[0x0e00-0x03d0];	/* 0x03d0 */
=======
	__u8	pad_0x03d0[0x0400-0x03d0];	/* 0x03d0 */

	/* br %r1 trampoline */
	__u16	br_r1_trampoline;		/* 0x0400 */
	__u8	pad_0x0402[0x0e00-0x0402];	/* 0x0402 */
>>>>>>> 661e50bc

	/*
	 * 0xe00 contains the address of the IPL Parameter Information
	 * block. Dump tools need IPIB for IPL after dump.
	 * Note: do not change the position of any fields in 0x0e00-0x0f00
	 */
	__u64	ipib;				/* 0x0e00 */
	__u32	ipib_checksum;			/* 0x0e08 */
	__u64	vmcore_info;			/* 0x0e0c */
	__u8	pad_0x0e14[0x0e18-0x0e14];	/* 0x0e14 */
	__u64	os_info;			/* 0x0e18 */
	__u8	pad_0x0e20[0x0f00-0x0e20];	/* 0x0e20 */

	/* Extended facility list */
	__u64	stfle_fac_list[16];		/* 0x0f00 */
	__u64	alt_stfle_fac_list[16];		/* 0x0f80 */
	__u8	pad_0x1000[0x11b0-0x1000];	/* 0x1000 */

	/* Pointer to the machine check extended save area */
	__u64	mcesad;				/* 0x11b0 */

	/* 64 bit extparam used for pfault/diag 250: defined by architecture */
	__u64	ext_params2;			/* 0x11B8 */
	__u8	pad_0x11c0[0x1200-0x11C0];	/* 0x11C0 */

	/* CPU register save area: defined by architecture */
	__u64	floating_pt_save_area[16];	/* 0x1200 */
	__u64	gpregs_save_area[16];		/* 0x1280 */
	psw_t	psw_save_area;			/* 0x1300 */
	__u8	pad_0x1310[0x1318-0x1310];	/* 0x1310 */
	__u32	prefixreg_save_area;		/* 0x1318 */
	__u32	fpt_creg_save_area;		/* 0x131c */
	__u8	pad_0x1320[0x1324-0x1320];	/* 0x1320 */
	__u32	tod_progreg_save_area;		/* 0x1324 */
	__u32	cpu_timer_save_area[2];		/* 0x1328 */
	__u32	clock_comp_save_area[2];	/* 0x1330 */
	__u8	pad_0x1338[0x1340-0x1338];	/* 0x1338 */
	__u32	access_regs_save_area[16];	/* 0x1340 */
	__u64	cregs_save_area[16];		/* 0x1380 */
	__u8	pad_0x1400[0x1800-0x1400];	/* 0x1400 */

	/* Transaction abort diagnostic block */
	__u8	pgm_tdb[256];			/* 0x1800 */
	__u8	pad_0x1900[0x2000-0x1900];	/* 0x1900 */
} __packed;

#define S390_lowcore (*((struct lowcore *) 0))

extern struct lowcore *lowcore_ptr[];

static inline void set_prefix(__u32 address)
{
	asm volatile("spx %0" : : "Q" (address) : "memory");
}

static inline __u32 store_prefix(void)
{
	__u32 address;

	asm volatile("stpx %0" : "=Q" (address));
	return address;
}

#endif /* _ASM_S390_LOWCORE_H */<|MERGE_RESOLUTION|>--- conflicted
+++ resolved
@@ -136,15 +136,11 @@
 	__u64	vdso_per_cpu_data;		/* 0x03b8 */
 	__u64	machine_flags;			/* 0x03c0 */
 	__u64	gmap;				/* 0x03c8 */
-<<<<<<< HEAD
-	__u8	pad_0x03d0[0x0e00-0x03d0];	/* 0x03d0 */
-=======
 	__u8	pad_0x03d0[0x0400-0x03d0];	/* 0x03d0 */
 
 	/* br %r1 trampoline */
 	__u16	br_r1_trampoline;		/* 0x0400 */
 	__u8	pad_0x0402[0x0e00-0x0402];	/* 0x0402 */
->>>>>>> 661e50bc
 
 	/*
 	 * 0xe00 contains the address of the IPL Parameter Information
